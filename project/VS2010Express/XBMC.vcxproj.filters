﻿<?xml version="1.0" encoding="utf-8"?>
<Project ToolsVersion="4.0" xmlns="http://schemas.microsoft.com/developer/msbuild/2003">
  <ItemGroup>
    <Filter Include="win32">
      <UniqueIdentifier>{42ffe691-237e-4fe8-bd06-667936c26238}</UniqueIdentifier>
    </Filter>
    <Filter Include="cores">
      <UniqueIdentifier>{d9048f15-4226-45a0-bd7d-c4f326b8c232}</UniqueIdentifier>
    </Filter>
    <Filter Include="cores\dvdplayer">
      <UniqueIdentifier>{b7e0c19a-163b-43a8-bc50-47f0f220c225}</UniqueIdentifier>
    </Filter>
    <Filter Include="cores\dvdplayer\DVDCodecs">
      <UniqueIdentifier>{f72e399a-b2f5-4f77-a680-797306b37afe}</UniqueIdentifier>
    </Filter>
    <Filter Include="cores\dvdplayer\DVDCodecs\Audio">
      <UniqueIdentifier>{5bee29f5-b152-4416-9413-0bed2a669575}</UniqueIdentifier>
    </Filter>
    <Filter Include="cores\dvdplayer\DVDCodecs\Audio\Encoders">
      <UniqueIdentifier>{950294bc-2e98-414e-8bf4-57c43fb73b31}</UniqueIdentifier>
    </Filter>
    <Filter Include="cores\dvdplayer\DVDCodecs\Video">
      <UniqueIdentifier>{09e9057e-7017-4f3d-b5d3-2f5e9a23a53c}</UniqueIdentifier>
    </Filter>
    <Filter Include="cores\dvdplayer\DVDCodecs\Overlay">
      <UniqueIdentifier>{cc80e830-cd3b-4790-9d73-b727b997efdc}</UniqueIdentifier>
    </Filter>
    <Filter Include="cores\dvdplayer\DVDCodecs\Overlay\libspucc">
      <UniqueIdentifier>{43526341-7b96-462d-9f71-685e426251ec}</UniqueIdentifier>
    </Filter>
    <Filter Include="cores\dvdplayer\DVDDemuxers">
      <UniqueIdentifier>{59ff29b6-c2b5-4ed8-a80c-e5dd130802a7}</UniqueIdentifier>
    </Filter>
    <Filter Include="cores\dvdplayer\DVDInputStreams">
      <UniqueIdentifier>{15bea9e8-7473-4e72-93b1-c403d491160d}</UniqueIdentifier>
    </Filter>
    <Filter Include="cores\dvdplayer\DVDHeaders">
      <UniqueIdentifier>{9b9c3d13-56db-4db5-98a3-4402ee3b4ff9}</UniqueIdentifier>
    </Filter>
    <Filter Include="cores\dvdplayer\DVDSubtitles">
      <UniqueIdentifier>{83ae8e22-c3a0-45c6-bbc2-29d0bb180e2d}</UniqueIdentifier>
    </Filter>
    <Filter Include="cores\paplayer">
      <UniqueIdentifier>{ef82a765-fb92-4244-b2dd-212704a98407}</UniqueIdentifier>
    </Filter>
    <Filter Include="cores\DllLoader">
      <UniqueIdentifier>{4a0ca8db-d3a3-4360-93bd-0b1fe4cbd203}</UniqueIdentifier>
    </Filter>
    <Filter Include="cores\DllLoader\exports">
      <UniqueIdentifier>{aa32e9d0-5753-42d5-889b-3938ce6703a0}</UniqueIdentifier>
    </Filter>
    <Filter Include="cores\DllLoader\exports\emu_socket">
      <UniqueIdentifier>{280834b5-e3ce-48ec-a304-ec6c315beffe}</UniqueIdentifier>
    </Filter>
    <Filter Include="cores\DllLoader\exports\util">
      <UniqueIdentifier>{111c81df-dc5e-4b93-a21f-c2171434952b}</UniqueIdentifier>
    </Filter>
    <Filter Include="cores\VideoRenderers">
      <UniqueIdentifier>{09e513b1-adc6-4af0-b0f3-966b8240fad5}</UniqueIdentifier>
    </Filter>
    <Filter Include="cores\VideoRenderers\Shaders">
      <UniqueIdentifier>{041be182-9ec3-4c1b-abfc-d92f6802e7ca}</UniqueIdentifier>
    </Filter>
    <Filter Include="cores\AudioRenderers">
      <UniqueIdentifier>{6ec3ce08-d27a-460f-abd8-3ccd43a05470}</UniqueIdentifier>
    </Filter>
    <Filter Include="cores\ExternalPlayer">
      <UniqueIdentifier>{f98cb00a-d64b-4af9-a386-78bb2be8213d}</UniqueIdentifier>
    </Filter>
    <Filter Include="cores\PlayerCoreFactory">
      <UniqueIdentifier>{a775e258-5cbc-44fb-b992-05b29699294c}</UniqueIdentifier>
    </Filter>
    <Filter Include="addons">
      <UniqueIdentifier>{0cf03ec7-412f-48ac-827d-358c57245edd}</UniqueIdentifier>
    </Filter>
    <Filter Include="dialogs">
      <UniqueIdentifier>{69dd6304-c5d7-46f5-a804-516c9efb79ca}</UniqueIdentifier>
    </Filter>
    <Filter Include="filesystem">
      <UniqueIdentifier>{3b63bf0d-cec2-4324-93ea-4e4d78ba283b}</UniqueIdentifier>
    </Filter>
    <Filter Include="filesystem\MusicDatabaseDirectory">
      <UniqueIdentifier>{51f1b8f6-22ea-4263-b307-4ac9dfceb268}</UniqueIdentifier>
    </Filter>
    <Filter Include="filesystem\VideoDatabaseDirectory">
      <UniqueIdentifier>{a9c70632-dcfa-4019-b785-da8ba68d998a}</UniqueIdentifier>
    </Filter>
    <Filter Include="guilib">
      <UniqueIdentifier>{8da246b5-f33b-491d-9bb9-e583b98bd9d9}</UniqueIdentifier>
    </Filter>
    <Filter Include="input">
      <UniqueIdentifier>{8b243e7b-4820-4d54-81e3-f9b054e6140a}</UniqueIdentifier>
    </Filter>
    <Filter Include="interfaces">
      <UniqueIdentifier>{d35cec4c-8037-4683-a2e4-4afc8e76ddca}</UniqueIdentifier>
    </Filter>
    <Filter Include="music">
      <UniqueIdentifier>{1e9d72b2-5215-4129-9014-deb5eda51301}</UniqueIdentifier>
    </Filter>
    <Filter Include="network">
      <UniqueIdentifier>{99523ad3-0ba1-449b-bf55-92c04e7b59aa}</UniqueIdentifier>
    </Filter>
    <Filter Include="playlists">
      <UniqueIdentifier>{084b5eb0-c9c9-444b-a2ee-dcb4f9537d35}</UniqueIdentifier>
    </Filter>
    <Filter Include="powermanagement">
      <UniqueIdentifier>{b203de13-ce8c-4b43-9a87-a05e68fbad13}</UniqueIdentifier>
    </Filter>
    <Filter Include="rendering">
      <UniqueIdentifier>{8ad88d4a-bb19-46fa-ac8a-80d928f1f175}</UniqueIdentifier>
    </Filter>
    <Filter Include="settings">
      <UniqueIdentifier>{8cd0e706-bd9f-4e99-afa2-34307239cb3e}</UniqueIdentifier>
    </Filter>
    <Filter Include="storage">
      <UniqueIdentifier>{2500f45e-2a56-4434-87bd-727050d0d1aa}</UniqueIdentifier>
    </Filter>
    <Filter Include="threads">
      <UniqueIdentifier>{5af9347f-8e02-4e0b-96aa-c659144e9385}</UniqueIdentifier>
    </Filter>
    <Filter Include="utils">
      <UniqueIdentifier>{acd585b0-c319-43f0-9149-b3b5dddf5122}</UniqueIdentifier>
    </Filter>
    <Filter Include="video">
      <UniqueIdentifier>{827f3a57-ac74-4ad0-a438-3a780039871c}</UniqueIdentifier>
    </Filter>
    <Filter Include="windowing">
      <UniqueIdentifier>{dbf79aa0-53a6-4bec-855b-e8d2cbb73689}</UniqueIdentifier>
    </Filter>
    <Filter Include="music\karaoke">
      <UniqueIdentifier>{9d2be696-b6dd-4be1-aa8c-260816b48c12}</UniqueIdentifier>
    </Filter>
    <Filter Include="cdrip">
      <UniqueIdentifier>{d0d6c121-8cef-4bf9-aba5-bff57ae46e26}</UniqueIdentifier>
    </Filter>
    <Filter Include="input\windows">
      <UniqueIdentifier>{2f7a07e4-ac48-4e30-beb3-550e50b59c09}</UniqueIdentifier>
    </Filter>
    <Filter Include="interfaces\http-api">
      <UniqueIdentifier>{3616033f-20f3-48c8-96bd-b07f2eed008e}</UniqueIdentifier>
    </Filter>
    <Filter Include="interfaces\python">
      <UniqueIdentifier>{d00b9c4f-dee7-4b68-a0d3-e8e6c815b888}</UniqueIdentifier>
    </Filter>
    <Filter Include="interfaces\json-rpc">
      <UniqueIdentifier>{15fc3844-6b50-4424-ba2c-ac9bd85d3ab0}</UniqueIdentifier>
    </Filter>
    <Filter Include="music\dialogs">
      <UniqueIdentifier>{aa9c8fdb-ad2f-4323-9766-3accd596a480}</UniqueIdentifier>
    </Filter>
    <Filter Include="music\infoscanner">
      <UniqueIdentifier>{a320eb2c-1b68-4842-a9bd-34e1c810dace}</UniqueIdentifier>
    </Filter>
    <Filter Include="music\tags">
      <UniqueIdentifier>{f046be52-4abe-4a66-8a57-1753d47a7f36}</UniqueIdentifier>
    </Filter>
    <Filter Include="music\windows">
      <UniqueIdentifier>{6589445b-fe8f-4083-ba15-3d0d45b8cd2d}</UniqueIdentifier>
    </Filter>
    <Filter Include="network\libscrobbler">
      <UniqueIdentifier>{cbd5c896-0dfc-4b84-9ef0-cdf7a49dc29a}</UniqueIdentifier>
    </Filter>
    <Filter Include="network\windows">
      <UniqueIdentifier>{3d43220c-4ea4-4da7-8ede-ef159da2cd25}</UniqueIdentifier>
    </Filter>
    <Filter Include="pictures">
      <UniqueIdentifier>{801139f1-5f6a-4720-a4eb-508c578b1183}</UniqueIdentifier>
    </Filter>
    <Filter Include="powermanagement\windows">
      <UniqueIdentifier>{8d05ad81-2113-4732-ba2f-311d48251340}</UniqueIdentifier>
    </Filter>
    <Filter Include="programs">
      <UniqueIdentifier>{b095b471-cde0-4ee5-930e-c58ebe63c4aa}</UniqueIdentifier>
    </Filter>
    <Filter Include="rendering\dx">
      <UniqueIdentifier>{266c0d5e-8d84-4809-b060-f5968049f11a}</UniqueIdentifier>
    </Filter>
    <Filter Include="rendering\gl">
      <UniqueIdentifier>{c23bb4dd-e0dc-4e0e-aaa5-d66798a0fc34}</UniqueIdentifier>
    </Filter>
    <Filter Include="storage\windows">
      <UniqueIdentifier>{04b51f60-cfb4-43fd-8f23-40a7d0ac5c31}</UniqueIdentifier>
    </Filter>
    <Filter Include="video\dialogs">
      <UniqueIdentifier>{0dec7f48-a12d-4afa-b60d-4a2b50ca9975}</UniqueIdentifier>
    </Filter>
    <Filter Include="video\windows">
      <UniqueIdentifier>{b6a3d415-f44f-490c-9240-0fa3f4379212}</UniqueIdentifier>
    </Filter>
    <Filter Include="windowing\windows">
      <UniqueIdentifier>{7db3d8e6-a261-4732-84e8-21bf2d3b0eb9}</UniqueIdentifier>
    </Filter>
    <Filter Include="interfaces\python\xbmcmodule">
      <UniqueIdentifier>{257a54d6-994c-4c7d-a3bb-c46bb6423fda}</UniqueIdentifier>
    </Filter>
    <Filter Include="libs">
      <UniqueIdentifier>{4a09e4cc-709d-43b8-86cf-d83ca38d41ce}</UniqueIdentifier>
    </Filter>
    <Filter Include="libs\sqlite">
      <UniqueIdentifier>{c9d35dd5-e25d-4b76-bcbe-e8c855de58e7}</UniqueIdentifier>
    </Filter>
    <Filter Include="libs\jsoncpp">
      <UniqueIdentifier>{b27f9ce9-0b2e-4456-9bce-8313af739c2d}</UniqueIdentifier>
    </Filter>
    <Filter Include="libs\tinyxml">
      <UniqueIdentifier>{b084bece-821c-445c-951d-0aa4ea804076}</UniqueIdentifier>
    </Filter>
    <Filter Include="windows">
      <UniqueIdentifier>{910f98b6-acfa-4b29-a589-21fd2544d142}</UniqueIdentifier>
    </Filter>
    <Filter Include="BackgroundLoaders">
      <UniqueIdentifier>{b6238b6d-f2b3-4ffd-8c97-12dd28e038f9}</UniqueIdentifier>
    </Filter>
    <Filter Include="database">
      <UniqueIdentifier>{b613c254-c9f4-4e5a-bd09-0b07f28b8506}</UniqueIdentifier>
    </Filter>
    <Filter Include="libs\mysql">
      <UniqueIdentifier>{2abbe66b-d85a-4f1e-a350-4de36284f545}</UniqueIdentifier>
    </Filter>
    <Filter Include="guilib\Rendering">
      <UniqueIdentifier>{75a93b39-d863-4919-bbd8-6c28c9b5c67c}</UniqueIdentifier>
    </Filter>
    <Filter Include="guilib\Rendering\Base">
      <UniqueIdentifier>{3aceac76-8bef-4262-b821-f0987eccba47}</UniqueIdentifier>
    </Filter>
    <Filter Include="guilib\Rendering\DX">
      <UniqueIdentifier>{9fe81a88-9346-477b-8ecc-f4eee05d7d13}</UniqueIdentifier>
    </Filter>
    <Filter Include="guilib\Rendering\GL">
      <UniqueIdentifier>{9592a005-d33b-48d1-8462-d95c42c383c2}</UniqueIdentifier>
    </Filter>
  </ItemGroup>
  <ItemGroup>
    <ClCompile Include="..\..\xbmc\win32\pch.cpp">
      <Filter>win32</Filter>
    </ClCompile>
    <ClCompile Include="..\..\xbmc\win32\strverscmp.cpp">
      <Filter>win32</Filter>
    </ClCompile>
    <ClCompile Include="..\..\xbmc\win32\Win32DelayedDllLoad.cpp">
      <Filter>win32</Filter>
    </ClCompile>
    <ClCompile Include="..\..\xbmc\win32\WIN32Util.cpp">
      <Filter>win32</Filter>
    </ClCompile>
    <ClCompile Include="..\..\xbmc\win32\WINDirectSound.cpp">
      <Filter>win32</Filter>
    </ClCompile>
    <ClCompile Include="..\..\xbmc\win32\WindowHelper.cpp">
      <Filter>win32</Filter>
    </ClCompile>
    <ClCompile Include="..\..\xbmc\win32\WINFileSMB.cpp">
      <Filter>win32</Filter>
    </ClCompile>
    <ClCompile Include="..\..\xbmc\win32\WINSMBDirectory.cpp">
      <Filter>win32</Filter>
    </ClCompile>
    <ClCompile Include="..\..\xbmc\win32\XBMC_PC.cpp">
      <Filter>win32</Filter>
    </ClCompile>
    <ClCompile Include="..\..\xbmc\win32\XCriticalSection.cpp">
      <Filter>win32</Filter>
    </ClCompile>
    <ClCompile Include="..\..\xbmc\cores\DummyVideoPlayer.cpp">
      <Filter>cores</Filter>
    </ClCompile>
    <ClCompile Include="..\..\xbmc\cores\dvdplayer\DVDAudio.cpp">
      <Filter>cores\dvdplayer</Filter>
    </ClCompile>
    <ClCompile Include="..\..\xbmc\cores\dvdplayer\DVDClock.cpp">
      <Filter>cores\dvdplayer</Filter>
    </ClCompile>
    <ClCompile Include="..\..\xbmc\cores\dvdplayer\DVDDemuxSPU.cpp">
      <Filter>cores\dvdplayer</Filter>
    </ClCompile>
    <ClCompile Include="..\..\xbmc\cores\dvdplayer\DVDDemuxers\DVDDemuxVobsub.cpp">
      <Filter>cores\dvdplayer</Filter>
    </ClCompile>
    <ClCompile Include="..\..\xbmc\cores\dvdplayer\DVDFileInfo.cpp">
      <Filter>cores\dvdplayer</Filter>
    </ClCompile>
    <ClCompile Include="..\..\xbmc\cores\dvdplayer\DVDInputStreams\DVDInputStreamTV.cpp">
      <Filter>cores\dvdplayer</Filter>
    </ClCompile>
    <ClCompile Include="..\..\xbmc\cores\dvdplayer\DVDMessage.cpp">
      <Filter>cores\dvdplayer</Filter>
    </ClCompile>
    <ClCompile Include="..\..\xbmc\cores\dvdplayer\DVDMessageQueue.cpp">
      <Filter>cores\dvdplayer</Filter>
    </ClCompile>
    <ClCompile Include="..\..\xbmc\cores\dvdplayer\DVDMessageTracker.cpp">
      <Filter>cores\dvdplayer</Filter>
    </ClCompile>
    <ClCompile Include="..\..\xbmc\cores\dvdplayer\DVDOverlayContainer.cpp">
      <Filter>cores\dvdplayer</Filter>
    </ClCompile>
    <ClCompile Include="..\..\xbmc\cores\dvdplayer\DVDOverlayRenderer.cpp">
      <Filter>cores\dvdplayer</Filter>
    </ClCompile>
    <ClCompile Include="..\..\xbmc\cores\dvdplayer\DVDPerformanceCounter.cpp">
      <Filter>cores\dvdplayer</Filter>
    </ClCompile>
    <ClCompile Include="..\..\xbmc\cores\dvdplayer\DVDPlayer.cpp">
      <Filter>cores\dvdplayer</Filter>
    </ClCompile>
    <ClCompile Include="..\..\xbmc\cores\dvdplayer\DVDPlayerAudio.cpp">
      <Filter>cores\dvdplayer</Filter>
    </ClCompile>
    <ClCompile Include="..\..\xbmc\cores\dvdplayer\DVDPlayerAudioResampler.cpp">
      <Filter>cores\dvdplayer</Filter>
    </ClCompile>
    <ClCompile Include="..\..\xbmc\cores\dvdplayer\DVDPlayerSubtitle.cpp">
      <Filter>cores\dvdplayer</Filter>
    </ClCompile>
    <ClCompile Include="..\..\xbmc\cores\dvdplayer\DVDPlayerTeletext.cpp">
      <Filter>cores\dvdplayer</Filter>
    </ClCompile>
    <ClCompile Include="..\..\xbmc\cores\dvdplayer\DVDPlayerVideo.cpp">
      <Filter>cores\dvdplayer</Filter>
    </ClCompile>
    <ClCompile Include="..\..\xbmc\cores\dvdplayer\DVDStreamInfo.cpp">
      <Filter>cores\dvdplayer</Filter>
    </ClCompile>
    <ClCompile Include="..\..\xbmc\cores\dvdplayer\DVDTSCorrection.cpp">
      <Filter>cores\dvdplayer</Filter>
    </ClCompile>
    <ClCompile Include="..\..\xbmc\cores\dvdplayer\Edl.cpp">
      <Filter>cores\dvdplayer</Filter>
    </ClCompile>
    <ClCompile Include="..\..\xbmc\cores\dvdplayer\DVDCodecs\DVDCodecUtils.cpp">
      <Filter>cores\dvdplayer\DVDCodecs</Filter>
    </ClCompile>
    <ClCompile Include="..\..\xbmc\cores\dvdplayer\DVDCodecs\DVDFactoryCodec.cpp">
      <Filter>cores\dvdplayer\DVDCodecs</Filter>
    </ClCompile>
    <ClCompile Include="..\..\xbmc\cores\dvdplayer\DVDCodecs\Audio\DVDAudioCodecFFmpeg.cpp">
      <Filter>cores\dvdplayer\DVDCodecs\Audio</Filter>
    </ClCompile>
    <ClCompile Include="..\..\xbmc\cores\dvdplayer\DVDCodecs\Audio\DVDAudioCodecLibMad.cpp">
      <Filter>cores\dvdplayer\DVDCodecs\Audio</Filter>
    </ClCompile>
    <ClCompile Include="..\..\xbmc\cores\dvdplayer\DVDCodecs\Audio\DVDAudioCodecLPcm.cpp">
      <Filter>cores\dvdplayer\DVDCodecs\Audio</Filter>
    </ClCompile>
    <ClCompile Include="..\..\xbmc\cores\dvdplayer\DVDCodecs\Audio\DVDAudioCodecPassthroughFFmpeg.cpp">
      <Filter>cores\dvdplayer\DVDCodecs\Audio</Filter>
    </ClCompile>
    <ClCompile Include="..\..\xbmc\cores\dvdplayer\DVDCodecs\Audio\DVDAudioCodecPcm.cpp">
      <Filter>cores\dvdplayer\DVDCodecs\Audio</Filter>
    </ClCompile>
    <ClCompile Include="..\..\xbmc\cores\dvdplayer\DVDCodecs\Audio\Encoders\DVDAudioEncoderFFmpeg.cpp">
      <Filter>cores\dvdplayer\DVDCodecs\Audio\Encoders</Filter>
    </ClCompile>
    <ClCompile Include="..\..\xbmc\cores\dvdplayer\DVDCodecs\Video\DVDVideoCodecCrystalHD.cpp">
      <Filter>cores\dvdplayer\DVDCodecs\Video</Filter>
    </ClCompile>
    <ClCompile Include="..\..\xbmc\cores\dvdplayer\DVDCodecs\Video\DVDVideoCodecFFmpeg.cpp">
      <Filter>cores\dvdplayer\DVDCodecs\Video</Filter>
    </ClCompile>
    <ClCompile Include="..\..\xbmc\cores\dvdplayer\DVDCodecs\Video\DVDVideoCodecLibMpeg2.cpp">
      <Filter>cores\dvdplayer\DVDCodecs\Video</Filter>
    </ClCompile>
    <ClCompile Include="..\..\xbmc\cores\dvdplayer\DVDCodecs\Video\DVDVideoPPFFmpeg.cpp">
      <Filter>cores\dvdplayer\DVDCodecs\Video</Filter>
    </ClCompile>
    <ClCompile Include="..\..\xbmc\cores\dvdplayer\DVDCodecs\Video\DXVA.cpp">
      <Filter>cores\dvdplayer\DVDCodecs\Video</Filter>
    </ClCompile>
    <ClCompile Include="..\..\xbmc\cores\dvdplayer\DVDCodecs\Overlay\DVDOverlayCodecCC.cpp">
      <Filter>cores\dvdplayer\DVDCodecs\Overlay</Filter>
    </ClCompile>
    <ClCompile Include="..\..\xbmc\cores\dvdplayer\DVDCodecs\Overlay\DVDOverlayCodecFFmpeg.cpp">
      <Filter>cores\dvdplayer\DVDCodecs\Overlay</Filter>
    </ClCompile>
    <ClCompile Include="..\..\xbmc\cores\dvdplayer\DVDCodecs\Overlay\DVDOverlayCodecSSA.cpp">
      <Filter>cores\dvdplayer\DVDCodecs\Overlay</Filter>
    </ClCompile>
    <ClCompile Include="..\..\xbmc\cores\dvdplayer\DVDCodecs\Overlay\DVDOverlayCodecText.cpp">
      <Filter>cores\dvdplayer\DVDCodecs\Overlay</Filter>
    </ClCompile>
    <ClCompile Include="..\..\xbmc\cores\dvdplayer\DVDCodecs\Overlay\libspucc\cc_decoder.c">
      <Filter>cores\dvdplayer\DVDCodecs\Overlay\libspucc</Filter>
    </ClCompile>
    <ClCompile Include="..\..\xbmc\cores\dvdplayer\DVDDemuxers\DVDDemux.cpp">
      <Filter>cores\dvdplayer\DVDDemuxers</Filter>
    </ClCompile>
    <ClCompile Include="..\..\xbmc\cores\dvdplayer\DVDDemuxers\DVDDemuxFFmpeg.cpp">
      <Filter>cores\dvdplayer\DVDDemuxers</Filter>
    </ClCompile>
    <ClCompile Include="..\..\xbmc\cores\dvdplayer\DVDDemuxers\DVDDemuxHTSP.cpp">
      <Filter>cores\dvdplayer\DVDDemuxers</Filter>
    </ClCompile>
    <ClCompile Include="..\..\xbmc\cores\dvdplayer\DVDDemuxers\DVDDemuxShoutcast.cpp">
      <Filter>cores\dvdplayer\DVDDemuxers</Filter>
    </ClCompile>
    <ClCompile Include="..\..\xbmc\cores\dvdplayer\DVDDemuxers\DVDDemuxUtils.cpp">
      <Filter>cores\dvdplayer\DVDDemuxers</Filter>
    </ClCompile>
    <ClCompile Include="..\..\xbmc\cores\dvdplayer\DVDDemuxers\DVDFactoryDemuxer.cpp">
      <Filter>cores\dvdplayer\DVDDemuxers</Filter>
    </ClCompile>
    <ClCompile Include="..\..\xbmc\cores\dvdplayer\DVDInputStreams\DVDFactoryInputStream.cpp">
      <Filter>cores\dvdplayer\DVDInputStreams</Filter>
    </ClCompile>
    <ClCompile Include="..\..\xbmc\cores\dvdplayer\DVDInputStreams\DVDInputStream.cpp">
      <Filter>cores\dvdplayer\DVDInputStreams</Filter>
    </ClCompile>
    <ClCompile Include="..\..\xbmc\cores\dvdplayer\DVDInputStreams\DVDInputStreamFFmpeg.cpp">
      <Filter>cores\dvdplayer\DVDInputStreams</Filter>
    </ClCompile>
    <ClCompile Include="..\..\xbmc\cores\dvdplayer\DVDInputStreams\DVDInputStreamFile.cpp">
      <Filter>cores\dvdplayer\DVDInputStreams</Filter>
    </ClCompile>
    <ClCompile Include="..\..\xbmc\cores\dvdplayer\DVDInputStreams\DVDInputStreamHTSP.cpp">
      <Filter>cores\dvdplayer\DVDInputStreams</Filter>
    </ClCompile>
    <ClCompile Include="..\..\xbmc\cores\dvdplayer\DVDInputStreams\DVDInputStreamHttp.cpp">
      <Filter>cores\dvdplayer\DVDInputStreams</Filter>
    </ClCompile>
    <ClCompile Include="..\..\xbmc\cores\dvdplayer\DVDInputStreams\DVDInputStreamMemory.cpp">
      <Filter>cores\dvdplayer\DVDInputStreams</Filter>
    </ClCompile>
    <ClCompile Include="..\..\xbmc\cores\dvdplayer\DVDInputStreams\DVDInputStreamNavigator.cpp">
      <Filter>cores\dvdplayer\DVDInputStreams</Filter>
    </ClCompile>
    <ClCompile Include="..\..\xbmc\cores\dvdplayer\DVDInputStreams\DVDInputStreamRTMP.cpp">
      <Filter>cores\dvdplayer\DVDInputStreams</Filter>
    </ClCompile>
    <ClCompile Include="..\..\xbmc\cores\dvdplayer\DVDInputStreams\DVDStateSerializer.cpp">
      <Filter>cores\dvdplayer\DVDInputStreams</Filter>
    </ClCompile>
    <ClCompile Include="..\..\xbmc\cores\dvdplayer\DVDSubtitles\DVDFactorySubtitle.cpp">
      <Filter>cores\dvdplayer\DVDSubtitles</Filter>
    </ClCompile>
    <ClCompile Include="..\..\xbmc\cores\dvdplayer\DVDSubtitles\DVDSubtitleLineCollection.cpp">
      <Filter>cores\dvdplayer\DVDSubtitles</Filter>
    </ClCompile>
    <ClCompile Include="..\..\xbmc\cores\dvdplayer\DVDSubtitles\DVDSubtitleParserMicroDVD.cpp">
      <Filter>cores\dvdplayer\DVDSubtitles</Filter>
    </ClCompile>
    <ClCompile Include="..\..\xbmc\cores\dvdplayer\DVDSubtitles\DVDSubtitleParserMPL2.cpp">
      <Filter>cores\dvdplayer\DVDSubtitles</Filter>
    </ClCompile>
    <ClCompile Include="..\..\xbmc\cores\dvdplayer\DVDSubtitles\DVDSubtitleParserSami.cpp">
      <Filter>cores\dvdplayer\DVDSubtitles</Filter>
    </ClCompile>
    <ClCompile Include="..\..\xbmc\cores\dvdplayer\DVDSubtitles\DVDSubtitleParserSSA.cpp">
      <Filter>cores\dvdplayer\DVDSubtitles</Filter>
    </ClCompile>
    <ClCompile Include="..\..\xbmc\cores\dvdplayer\DVDSubtitles\DVDSubtitleParserSubrip.cpp">
      <Filter>cores\dvdplayer\DVDSubtitles</Filter>
    </ClCompile>
    <ClCompile Include="..\..\xbmc\cores\dvdplayer\DVDSubtitles\DVDSubtitleParserVplayer.cpp">
      <Filter>cores\dvdplayer\DVDSubtitles</Filter>
    </ClCompile>
    <ClCompile Include="..\..\xbmc\cores\dvdplayer\DVDSubtitles\DVDSubtitlesLibass.cpp">
      <Filter>cores\dvdplayer\DVDSubtitles</Filter>
    </ClCompile>
    <ClCompile Include="..\..\xbmc\cores\dvdplayer\DVDSubtitles\DVDSubtitleStream.cpp">
      <Filter>cores\dvdplayer\DVDSubtitles</Filter>
    </ClCompile>
    <ClCompile Include="..\..\xbmc\cores\paplayer\ADPCMCodec.cpp">
      <Filter>cores\paplayer</Filter>
    </ClCompile>
    <ClCompile Include="..\..\xbmc\cores\paplayer\AIFFcodec.cpp">
      <Filter>cores\paplayer</Filter>
    </ClCompile>
    <ClCompile Include="..\..\xbmc\cores\paplayer\ASAPCodec.cpp">
      <Filter>cores\paplayer</Filter>
    </ClCompile>
    <ClCompile Include="..\..\xbmc\cores\paplayer\AudioDecoder.cpp">
      <Filter>cores\paplayer</Filter>
    </ClCompile>
    <ClCompile Include="..\..\xbmc\cores\paplayer\CDDAcodec.cpp">
      <Filter>cores\paplayer</Filter>
    </ClCompile>
    <ClCompile Include="..\..\xbmc\cores\paplayer\CodecFactory.cpp">
      <Filter>cores\paplayer</Filter>
    </ClCompile>
    <ClCompile Include="..\..\xbmc\cores\paplayer\DVDPlayerCodec.cpp">
      <Filter>cores\paplayer</Filter>
    </ClCompile>
    <ClCompile Include="..\..\xbmc\cores\paplayer\FLACcodec.cpp">
      <Filter>cores\paplayer</Filter>
    </ClCompile>
    <ClCompile Include="..\..\xbmc\cores\paplayer\ModplugCodec.cpp">
      <Filter>cores\paplayer</Filter>
    </ClCompile>
    <ClCompile Include="..\..\xbmc\cores\paplayer\MP3codec.cpp">
      <Filter>cores\paplayer</Filter>
    </ClCompile>
    <ClCompile Include="..\..\xbmc\cores\paplayer\NSFCodec.cpp">
      <Filter>cores\paplayer</Filter>
    </ClCompile>
    <ClCompile Include="..\..\xbmc\cores\paplayer\OggCallback.cpp">
      <Filter>cores\paplayer</Filter>
    </ClCompile>
    <ClCompile Include="..\..\xbmc\cores\paplayer\OGGcodec.cpp">
      <Filter>cores\paplayer</Filter>
    </ClCompile>
    <ClCompile Include="..\..\xbmc\cores\paplayer\PAPlayer.cpp">
      <Filter>cores\paplayer</Filter>
    </ClCompile>
    <ClCompile Include="..\..\xbmc\cores\paplayer\ReplayGain.cpp">
      <Filter>cores\paplayer</Filter>
    </ClCompile>
    <ClCompile Include="..\..\xbmc\cores\paplayer\SIDCodec.cpp">
      <Filter>cores\paplayer</Filter>
    </ClCompile>
    <ClCompile Include="..\..\xbmc\cores\paplayer\SPCCodec.cpp">
      <Filter>cores\paplayer</Filter>
    </ClCompile>
    <ClCompile Include="..\..\xbmc\cores\paplayer\TimidityCodec.cpp">
      <Filter>cores\paplayer</Filter>
    </ClCompile>
    <ClCompile Include="..\..\xbmc\cores\paplayer\VGMCodec.cpp">
      <Filter>cores\paplayer</Filter>
    </ClCompile>
    <ClCompile Include="..\..\xbmc\cores\paplayer\WAVcodec.cpp">
      <Filter>cores\paplayer</Filter>
    </ClCompile>
    <ClCompile Include="..\..\xbmc\cores\paplayer\WAVPackcodec.cpp">
      <Filter>cores\paplayer</Filter>
    </ClCompile>
    <ClCompile Include="..\..\xbmc\cores\paplayer\YMCodec.cpp">
      <Filter>cores\paplayer</Filter>
    </ClCompile>
    <ClCompile Include="..\..\xbmc\cores\DllLoader\coff.cpp">
      <Filter>cores\DllLoader</Filter>
    </ClCompile>
    <ClCompile Include="..\..\xbmc\cores\DllLoader\dll.cpp">
      <Filter>cores\DllLoader</Filter>
    </ClCompile>
    <ClCompile Include="..\..\xbmc\cores\DllLoader\dll_tracker.cpp">
      <Filter>cores\DllLoader</Filter>
    </ClCompile>
    <ClCompile Include="..\..\xbmc\cores\DllLoader\dll_tracker_file.cpp">
      <Filter>cores\DllLoader</Filter>
    </ClCompile>
    <ClCompile Include="..\..\xbmc\cores\DllLoader\dll_tracker_library.cpp">
      <Filter>cores\DllLoader</Filter>
    </ClCompile>
    <ClCompile Include="..\..\xbmc\cores\DllLoader\dll_util.cpp">
      <Filter>cores\DllLoader</Filter>
    </ClCompile>
    <ClCompile Include="..\..\xbmc\cores\DllLoader\DllLoader.cpp">
      <Filter>cores\DllLoader</Filter>
    </ClCompile>
    <ClCompile Include="..\..\xbmc\cores\DllLoader\DllLoaderContainer.cpp">
      <Filter>cores\DllLoader</Filter>
    </ClCompile>
    <ClCompile Include="..\..\xbmc\cores\DllLoader\LibraryLoader.cpp">
      <Filter>cores\DllLoader</Filter>
    </ClCompile>
    <ClCompile Include="..\..\xbmc\cores\DllLoader\Win32DllLoader.cpp">
      <Filter>cores\DllLoader</Filter>
    </ClCompile>
    <ClCompile Include="..\..\xbmc\cores\DllLoader\exports\emu_dummy.cpp">
      <Filter>cores\DllLoader\exports</Filter>
    </ClCompile>
    <ClCompile Include="..\..\xbmc\cores\DllLoader\exports\emu_kernel32.cpp">
      <Filter>cores\DllLoader\exports</Filter>
    </ClCompile>
    <ClCompile Include="..\..\xbmc\cores\DllLoader\exports\emu_msvcrt.cpp">
      <Filter>cores\DllLoader\exports</Filter>
    </ClCompile>
    <ClCompile Include="..\..\xbmc\cores\DllLoader\exports\exports_python_win32.cpp">
      <Filter>cores\DllLoader\exports</Filter>
    </ClCompile>
    <ClCompile Include="..\..\xbmc\cores\DllLoader\exports\win32-dirent.cpp">
      <Filter>cores\DllLoader\exports</Filter>
    </ClCompile>
    <ClCompile Include="..\..\xbmc\cores\DllLoader\exports\emu_socket\inet_aton.c">
      <Filter>cores\DllLoader\exports\emu_socket</Filter>
    </ClCompile>
    <ClCompile Include="..\..\xbmc\cores\DllLoader\exports\emu_socket\inet_ntop.c">
      <Filter>cores\DllLoader\exports\emu_socket</Filter>
    </ClCompile>
    <ClCompile Include="..\..\xbmc\cores\DllLoader\exports\emu_socket\inet_pton.c">
      <Filter>cores\DllLoader\exports\emu_socket</Filter>
    </ClCompile>
    <ClCompile Include="..\..\xbmc\cores\DllLoader\exports\util\EmuFileWrapper.cpp">
      <Filter>cores\DllLoader\exports\util</Filter>
    </ClCompile>
    <ClCompile Include="..\..\xbmc\cores\VideoRenderers\BaseRenderer.cpp">
      <Filter>cores\VideoRenderers</Filter>
    </ClCompile>
    <ClCompile Include="..\..\xbmc\cores\VideoRenderers\LinuxRenderer.cpp">
      <Filter>cores\VideoRenderers</Filter>
    </ClCompile>
    <ClCompile Include="..\..\xbmc\cores\VideoRenderers\LinuxRendererGL.cpp">
      <Filter>cores\VideoRenderers</Filter>
    </ClCompile>
    <ClCompile Include="..\..\xbmc\cores\VideoRenderers\OverlayRenderer.cpp">
      <Filter>cores\VideoRenderers</Filter>
    </ClCompile>
    <ClCompile Include="..\..\xbmc\cores\VideoRenderers\OverlayRendererDX.cpp">
      <Filter>cores\VideoRenderers</Filter>
    </ClCompile>
    <ClCompile Include="..\..\xbmc\cores\VideoRenderers\OverlayRendererGL.cpp">
      <Filter>cores\VideoRenderers</Filter>
    </ClCompile>
    <ClCompile Include="..\..\xbmc\cores\VideoRenderers\OverlayRendererUtil.cpp">
      <Filter>cores\VideoRenderers</Filter>
    </ClCompile>
    <ClCompile Include="..\..\xbmc\cores\VideoRenderers\RenderManager.cpp">
      <Filter>cores\VideoRenderers</Filter>
    </ClCompile>
    <ClCompile Include="..\..\xbmc\cores\VideoRenderers\WinRenderer.cpp">
      <Filter>cores\VideoRenderers</Filter>
    </ClCompile>
    <ClCompile Include="..\..\xbmc\cores\VideoRenderers\VideoShaders\ConvolutionKernels.cpp">
      <Filter>cores\VideoRenderers\Shaders</Filter>
    </ClCompile>
    <ClCompile Include="..\..\xbmc\cores\VideoRenderers\VideoShaders\VideoFilterShader.cpp">
      <Filter>cores\VideoRenderers\Shaders</Filter>
    </ClCompile>
    <ClCompile Include="..\..\xbmc\cores\VideoRenderers\VideoShaders\YUV2RGBShader.cpp">
      <Filter>cores\VideoRenderers\Shaders</Filter>
    </ClCompile>
    <ClCompile Include="..\..\xbmc\cores\AudioRenderers\AudioRendererFactory.cpp">
      <Filter>cores\AudioRenderers</Filter>
    </ClCompile>
    <ClCompile Include="..\..\xbmc\cores\AudioRenderers\NullDirectSound.cpp">
      <Filter>cores\AudioRenderers</Filter>
    </ClCompile>
    <ClCompile Include="..\..\xbmc\utils\PCMRemap.cpp">
      <Filter>cores\AudioRenderers</Filter>
    </ClCompile>
    <ClCompile Include="..\..\xbmc\cores\AudioRenderers\PulseAudioDirectSound.cpp">
      <Filter>cores\AudioRenderers</Filter>
    </ClCompile>
    <ClCompile Include="..\..\xbmc\cores\AudioRenderers\Win32DirectSound.cpp">
      <Filter>cores\AudioRenderers</Filter>
    </ClCompile>
    <ClCompile Include="..\..\xbmc\cores\AudioRenderers\Win32WASAPI.cpp">
      <Filter>cores\AudioRenderers</Filter>
    </ClCompile>
    <ClCompile Include="..\..\xbmc\cores\ExternalPlayer\ExternalPlayer.cpp">
      <Filter>cores\ExternalPlayer</Filter>
    </ClCompile>
    <ClCompile Include="..\..\xbmc\cores\playercorefactory\PlayerCoreFactory.cpp">
      <Filter>cores\PlayerCoreFactory</Filter>
    </ClCompile>
    <ClCompile Include="..\..\xbmc\cores\playercorefactory\PlayerSelectionRule.cpp">
      <Filter>cores\PlayerCoreFactory</Filter>
    </ClCompile>
    <ClCompile Include="..\..\xbmc\FileSystem\AddonsDirectory.cpp">
      <Filter>filesystem</Filter>
    </ClCompile>
    <ClCompile Include="..\..\xbmc\FileSystem\ASAPFileDirectory.cpp">
      <Filter>filesystem</Filter>
    </ClCompile>
    <ClCompile Include="..\..\xbmc\FileSystem\CacheMemBuffer.cpp">
      <Filter>filesystem</Filter>
    </ClCompile>
    <ClCompile Include="..\..\xbmc\FileSystem\CacheStrategy.cpp">
      <Filter>filesystem</Filter>
    </ClCompile>
    <ClCompile Include="..\..\xbmc\FileSystem\CDDADirectory.cpp">
      <Filter>filesystem</Filter>
    </ClCompile>
    <ClCompile Include="..\..\xbmc\FileSystem\DAAPDirectory.cpp">
      <Filter>filesystem</Filter>
    </ClCompile>
    <ClCompile Include="..\..\xbmc\FileSystem\DAVDirectory.cpp">
      <Filter>filesystem</Filter>
    </ClCompile>
    <ClCompile Include="..\..\xbmc\FileSystem\Directory.cpp">
      <Filter>filesystem</Filter>
    </ClCompile>
    <ClCompile Include="..\..\xbmc\FileSystem\DirectoryCache.cpp">
      <Filter>filesystem</Filter>
    </ClCompile>
    <ClCompile Include="..\..\xbmc\FileSystem\DirectoryHistory.cpp">
      <Filter>filesystem</Filter>
    </ClCompile>
    <ClCompile Include="..\..\xbmc\FileSystem\DirectoryTuxBox.cpp">
      <Filter>filesystem</Filter>
    </ClCompile>
    <ClCompile Include="..\..\xbmc\FileSystem\DllLibCurl.cpp">
      <Filter>filesystem</Filter>
    </ClCompile>
    <ClCompile Include="..\..\xbmc\FileSystem\FactoryDirectory.cpp">
      <Filter>filesystem</Filter>
    </ClCompile>
    <ClCompile Include="..\..\xbmc\FileSystem\FactoryFileDirectory.cpp">
      <Filter>filesystem</Filter>
    </ClCompile>
    <ClCompile Include="..\..\xbmc\FileSystem\File.cpp">
      <Filter>filesystem</Filter>
    </ClCompile>
    <ClCompile Include="..\..\xbmc\FileSystem\FileCache.cpp">
      <Filter>filesystem</Filter>
    </ClCompile>
    <ClCompile Include="..\..\xbmc\FileSystem\FileCDDA.cpp">
      <Filter>filesystem</Filter>
    </ClCompile>
    <ClCompile Include="..\..\xbmc\FileSystem\FileCurl.cpp">
      <Filter>filesystem</Filter>
    </ClCompile>
    <ClCompile Include="..\..\xbmc\FileSystem\FileDAAP.cpp">
      <Filter>filesystem</Filter>
    </ClCompile>
    <ClCompile Include="..\..\xbmc\FileSystem\FileFactory.cpp">
      <Filter>filesystem</Filter>
    </ClCompile>
    <ClCompile Include="..\..\xbmc\FileSystem\FileFileReader.cpp">
      <Filter>filesystem</Filter>
    </ClCompile>
    <ClCompile Include="..\..\xbmc\FileSystem\FileHD.cpp">
      <Filter>filesystem</Filter>
    </ClCompile>
    <ClCompile Include="..\..\xbmc\FileSystem\FileISO.cpp">
      <Filter>filesystem</Filter>
    </ClCompile>
    <ClCompile Include="..\..\xbmc\FileSystem\FileLastFM.cpp">
      <Filter>filesystem</Filter>
    </ClCompile>
    <ClCompile Include="..\..\xbmc\FileSystem\FileMusicDatabase.cpp">
      <Filter>filesystem</Filter>
    </ClCompile>
    <ClCompile Include="..\..\xbmc\FileSystem\FileRar.cpp">
      <Filter>filesystem</Filter>
    </ClCompile>
    <ClCompile Include="..\..\xbmc\FileSystem\FileRTV.cpp">
      <Filter>filesystem</Filter>
    </ClCompile>
    <ClCompile Include="..\..\xbmc\FileSystem\FileSFTP.cpp">
      <Filter>filesystem</Filter>
    </ClCompile>
    <ClCompile Include="..\..\xbmc\FileSystem\FileShoutcast.cpp">
      <Filter>filesystem</Filter>
    </ClCompile>
    <ClCompile Include="..\..\xbmc\FileSystem\FileSpecialProtocol.cpp">
      <Filter>filesystem</Filter>
    </ClCompile>
    <ClCompile Include="..\..\xbmc\FileSystem\FileTuxBox.cpp">
      <Filter>filesystem</Filter>
    </ClCompile>
    <ClCompile Include="..\..\xbmc\FileSystem\FileXBMSP.cpp">
      <Filter>filesystem</Filter>
    </ClCompile>
    <ClCompile Include="..\..\xbmc\FileSystem\FileZip.cpp">
      <Filter>filesystem</Filter>
    </ClCompile>
    <ClCompile Include="..\..\xbmc\FileSystem\FTPDirectory.cpp">
      <Filter>filesystem</Filter>
    </ClCompile>
    <ClCompile Include="..\..\xbmc\FileSystem\FTPParse.cpp">
      <Filter>filesystem</Filter>
    </ClCompile>
    <ClCompile Include="..\..\xbmc\FileSystem\HDDirectory.cpp">
      <Filter>filesystem</Filter>
    </ClCompile>
    <ClCompile Include="..\..\xbmc\FileSystem\HDHomeRun.cpp">
      <Filter>filesystem</Filter>
    </ClCompile>
    <ClCompile Include="..\..\xbmc\FileSystem\HTSPDirectory.cpp">
      <Filter>filesystem</Filter>
    </ClCompile>
    <ClCompile Include="..\..\xbmc\FileSystem\HTSPSession.cpp">
      <Filter>filesystem</Filter>
    </ClCompile>
    <ClCompile Include="..\..\xbmc\FileSystem\HTTPDirectory.cpp">
      <Filter>filesystem</Filter>
    </ClCompile>
    <ClCompile Include="..\..\xbmc\FileSystem\IDirectory.cpp">
      <Filter>filesystem</Filter>
    </ClCompile>
    <ClCompile Include="..\..\xbmc\FileSystem\IFile.cpp">
      <Filter>filesystem</Filter>
    </ClCompile>
    <ClCompile Include="..\..\xbmc\FileSystem\iso9660.cpp">
      <Filter>filesystem</Filter>
    </ClCompile>
    <ClCompile Include="..\..\xbmc\FileSystem\ISO9660Directory.cpp">
      <Filter>filesystem</Filter>
    </ClCompile>
    <ClCompile Include="..\..\xbmc\FileSystem\LastFMDirectory.cpp">
      <Filter>filesystem</Filter>
    </ClCompile>
    <ClCompile Include="..\..\xbmc\FileSystem\MultiPathDirectory.cpp">
      <Filter>filesystem</Filter>
    </ClCompile>
    <ClCompile Include="..\..\xbmc\FileSystem\MultiPathFile.cpp">
      <Filter>filesystem</Filter>
    </ClCompile>
    <ClCompile Include="..\..\xbmc\FileSystem\MusicDatabaseDirectory.cpp">
      <Filter>filesystem</Filter>
    </ClCompile>
    <ClCompile Include="..\..\xbmc\FileSystem\MusicFileDirectory.cpp">
      <Filter>filesystem</Filter>
    </ClCompile>
    <ClCompile Include="..\..\xbmc\FileSystem\MusicSearchDirectory.cpp">
      <Filter>filesystem</Filter>
    </ClCompile>
    <ClCompile Include="..\..\xbmc\FileSystem\MythDirectory.cpp">
      <Filter>filesystem</Filter>
    </ClCompile>
    <ClCompile Include="..\..\xbmc\FileSystem\MythFile.cpp">
      <Filter>filesystem</Filter>
    </ClCompile>
    <ClCompile Include="..\..\xbmc\FileSystem\MythSession.cpp">
      <Filter>filesystem</Filter>
    </ClCompile>
    <ClCompile Include="..\..\xbmc\FileSystem\NptXbmcFile.cpp">
      <Filter>filesystem</Filter>
    </ClCompile>
    <ClCompile Include="..\..\xbmc\FileSystem\NSFFileDirectory.cpp">
      <Filter>filesystem</Filter>
    </ClCompile>
    <ClCompile Include="..\..\xbmc\FileSystem\OGGFileDirectory.cpp">
      <Filter>filesystem</Filter>
    </ClCompile>
    <ClCompile Include="..\..\xbmc\FileSystem\PlaylistDirectory.cpp">
      <Filter>filesystem</Filter>
    </ClCompile>
    <ClCompile Include="..\..\xbmc\FileSystem\PlaylistFileDirectory.cpp">
      <Filter>filesystem</Filter>
    </ClCompile>
    <ClCompile Include="..\..\xbmc\FileSystem\PluginDirectory.cpp">
      <Filter>filesystem</Filter>
    </ClCompile>
    <ClCompile Include="..\..\xbmc\FileSystem\RarDirectory.cpp">
      <Filter>filesystem</Filter>
    </ClCompile>
    <ClCompile Include="..\..\xbmc\FileSystem\RarManager.cpp">
      <Filter>filesystem</Filter>
    </ClCompile>
    <ClCompile Include="..\..\xbmc\FileSystem\RSSDirectory.cpp">
      <Filter>filesystem</Filter>
    </ClCompile>
    <ClCompile Include="..\..\xbmc\FileSystem\RTVDirectory.cpp">
      <Filter>filesystem</Filter>
    </ClCompile>
    <ClCompile Include="..\..\xbmc\FileSystem\SAPDirectory.cpp">
      <Filter>filesystem</Filter>
    </ClCompile>
    <ClCompile Include="..\..\xbmc\FileSystem\SAPFile.cpp">
      <Filter>filesystem</Filter>
    </ClCompile>
    <ClCompile Include="..\..\xbmc\FileSystem\SFTPDirectory.cpp">
      <Filter>filesystem</Filter>
    </ClCompile>
    <ClCompile Include="..\..\xbmc\FileSystem\SIDFileDirectory.cpp">
      <Filter>filesystem</Filter>
    </ClCompile>
    <ClCompile Include="..\..\xbmc\FileSystem\SmartPlaylistDirectory.cpp">
      <Filter>filesystem</Filter>
    </ClCompile>
    <ClCompile Include="..\..\xbmc\FileSystem\SpecialProtocol.cpp">
      <Filter>filesystem</Filter>
    </ClCompile>
    <ClCompile Include="..\..\xbmc\FileSystem\SpecialProtocolDirectory.cpp">
      <Filter>filesystem</Filter>
    </ClCompile>
    <ClCompile Include="..\..\xbmc\FileSystem\StackDirectory.cpp">
      <Filter>filesystem</Filter>
    </ClCompile>
    <ClCompile Include="..\..\xbmc\FileSystem\SourcesDirectory.cpp">
      <Filter>filesystem</Filter>
    </ClCompile>
    <ClCompile Include="..\..\xbmc\FileSystem\UPnPDirectory.cpp">
      <Filter>filesystem</Filter>
    </ClCompile>
    <ClCompile Include="..\..\xbmc\FileSystem\VideoDatabaseDirectory.cpp">
      <Filter>filesystem</Filter>
    </ClCompile>
    <ClCompile Include="..\..\xbmc\FileSystem\VirtualDirectory.cpp">
      <Filter>filesystem</Filter>
    </ClCompile>
    <ClCompile Include="..\..\xbmc\FileSystem\VirtualPathDirectory.cpp">
      <Filter>filesystem</Filter>
    </ClCompile>
    <ClCompile Include="..\..\xbmc\FileSystem\VTPDirectory.cpp">
      <Filter>filesystem</Filter>
    </ClCompile>
    <ClCompile Include="..\..\xbmc\FileSystem\VTPFile.cpp">
      <Filter>filesystem</Filter>
    </ClCompile>
    <ClCompile Include="..\..\xbmc\FileSystem\VTPSession.cpp">
      <Filter>filesystem</Filter>
    </ClCompile>
    <ClCompile Include="..\..\xbmc\FileSystem\XBMSDirectory.cpp">
      <Filter>filesystem</Filter>
    </ClCompile>
    <ClCompile Include="..\..\xbmc\FileSystem\ZipDirectory.cpp">
      <Filter>filesystem</Filter>
    </ClCompile>
    <ClCompile Include="..\..\xbmc\FileSystem\ZipManager.cpp">
      <Filter>filesystem</Filter>
    </ClCompile>
    <ClCompile Include="..\..\xbmc\FileSystem\MusicDatabaseDirectory\DirectoryNode.cpp">
      <Filter>filesystem\MusicDatabaseDirectory</Filter>
    </ClCompile>
    <ClCompile Include="..\..\xbmc\FileSystem\MusicDatabaseDirectory\DirectoryNodeAlbum.cpp">
      <Filter>filesystem\MusicDatabaseDirectory</Filter>
    </ClCompile>
    <ClCompile Include="..\..\xbmc\FileSystem\MusicDatabaseDirectory\DirectoryNodeAlbumCompilations.cpp">
      <Filter>filesystem\MusicDatabaseDirectory</Filter>
    </ClCompile>
    <ClCompile Include="..\..\xbmc\FileSystem\MusicDatabaseDirectory\DirectoryNodeAlbumCompilationsSongs.cpp">
      <Filter>filesystem\MusicDatabaseDirectory</Filter>
    </ClCompile>
    <ClCompile Include="..\..\xbmc\FileSystem\MusicDatabaseDirectory\DirectoryNodeAlbumRecentlyAdded.cpp">
      <Filter>filesystem\MusicDatabaseDirectory</Filter>
    </ClCompile>
    <ClCompile Include="..\..\xbmc\FileSystem\MusicDatabaseDirectory\DirectoryNodeAlbumRecentlyAddedSong.cpp">
      <Filter>filesystem\MusicDatabaseDirectory</Filter>
    </ClCompile>
    <ClCompile Include="..\..\xbmc\FileSystem\MusicDatabaseDirectory\DirectoryNodeAlbumRecentlyPlayed.cpp">
      <Filter>filesystem\MusicDatabaseDirectory</Filter>
    </ClCompile>
    <ClCompile Include="..\..\xbmc\FileSystem\MusicDatabaseDirectory\DirectoryNodeAlbumRecentlyPlayedSong.cpp">
      <Filter>filesystem\MusicDatabaseDirectory</Filter>
    </ClCompile>
    <ClCompile Include="..\..\xbmc\FileSystem\MusicDatabaseDirectory\DirectoryNodeAlbumTop100.cpp">
      <Filter>filesystem\MusicDatabaseDirectory</Filter>
    </ClCompile>
    <ClCompile Include="..\..\xbmc\FileSystem\MusicDatabaseDirectory\DirectoryNodeAlbumTop100Song.cpp">
      <Filter>filesystem\MusicDatabaseDirectory</Filter>
    </ClCompile>
    <ClCompile Include="..\..\xbmc\FileSystem\MusicDatabaseDirectory\DirectoryNodeArtist.cpp">
      <Filter>filesystem\MusicDatabaseDirectory</Filter>
    </ClCompile>
    <ClCompile Include="..\..\xbmc\FileSystem\MusicDatabaseDirectory\DirectoryNodeGenre.cpp">
      <Filter>filesystem\MusicDatabaseDirectory</Filter>
    </ClCompile>
    <ClCompile Include="..\..\xbmc\FileSystem\MusicDatabaseDirectory\DirectoryNodeOverview.cpp">
      <Filter>filesystem\MusicDatabaseDirectory</Filter>
    </ClCompile>
    <ClCompile Include="..\..\xbmc\FileSystem\MusicDatabaseDirectory\DirectoryNodeRoot.cpp">
      <Filter>filesystem\MusicDatabaseDirectory</Filter>
    </ClCompile>
    <ClCompile Include="..\..\xbmc\FileSystem\MusicDatabaseDirectory\DirectoryNodeSingles.cpp">
      <Filter>filesystem\MusicDatabaseDirectory</Filter>
    </ClCompile>
    <ClCompile Include="..\..\xbmc\FileSystem\MusicDatabaseDirectory\DirectoryNodeSong.cpp">
      <Filter>filesystem\MusicDatabaseDirectory</Filter>
    </ClCompile>
    <ClCompile Include="..\..\xbmc\FileSystem\MusicDatabaseDirectory\DirectoryNodeSongTop100.cpp">
      <Filter>filesystem\MusicDatabaseDirectory</Filter>
    </ClCompile>
    <ClCompile Include="..\..\xbmc\FileSystem\MusicDatabaseDirectory\DirectoryNodeTop100.cpp">
      <Filter>filesystem\MusicDatabaseDirectory</Filter>
    </ClCompile>
    <ClCompile Include="..\..\xbmc\FileSystem\MusicDatabaseDirectory\DirectoryNodeYear.cpp">
      <Filter>filesystem\MusicDatabaseDirectory</Filter>
    </ClCompile>
    <ClCompile Include="..\..\xbmc\FileSystem\MusicDatabaseDirectory\DirectoryNodeYearAlbum.cpp">
      <Filter>filesystem\MusicDatabaseDirectory</Filter>
    </ClCompile>
    <ClCompile Include="..\..\xbmc\FileSystem\MusicDatabaseDirectory\DirectoryNodeYearSong.cpp">
      <Filter>filesystem\MusicDatabaseDirectory</Filter>
    </ClCompile>
    <ClCompile Include="..\..\xbmc\FileSystem\MusicDatabaseDirectory\QueryParams.cpp">
      <Filter>filesystem\MusicDatabaseDirectory</Filter>
    </ClCompile>
    <ClCompile Include="..\..\xbmc\FileSystem\VideoDatabaseDirectory\DirectoryNode.cpp">
      <Filter>filesystem\VideoDatabaseDirectory</Filter>
    </ClCompile>
    <ClCompile Include="..\..\xbmc\FileSystem\VideoDatabaseDirectory\DirectoryNodeActor.cpp">
      <Filter>filesystem\VideoDatabaseDirectory</Filter>
    </ClCompile>
    <ClCompile Include="..\..\xbmc\FileSystem\VideoDatabaseDirectory\DirectoryNodeDirector.cpp">
      <Filter>filesystem\VideoDatabaseDirectory</Filter>
    </ClCompile>
    <ClCompile Include="..\..\xbmc\FileSystem\VideoDatabaseDirectory\DirectoryNodeEpisodes.cpp">
      <Filter>filesystem\VideoDatabaseDirectory</Filter>
    </ClCompile>
    <ClCompile Include="..\..\xbmc\FileSystem\VideoDatabaseDirectory\DirectoryNodeGenre.cpp">
      <Filter>filesystem\VideoDatabaseDirectory</Filter>
    </ClCompile>
    <ClCompile Include="..\..\xbmc\FileSystem\VideoDatabaseDirectory\DirectoryNodeMoviesOverview.cpp">
      <Filter>filesystem\VideoDatabaseDirectory</Filter>
    </ClCompile>
    <ClCompile Include="..\..\xbmc\FileSystem\VideoDatabaseDirectory\DirectoryNodeMusicVideoAlbum.cpp">
      <Filter>filesystem\VideoDatabaseDirectory</Filter>
    </ClCompile>
    <ClCompile Include="..\..\xbmc\FileSystem\VideoDatabaseDirectory\DirectoryNodeMusicVideosOverview.cpp">
      <Filter>filesystem\VideoDatabaseDirectory</Filter>
    </ClCompile>
    <ClCompile Include="..\..\xbmc\FileSystem\VideoDatabaseDirectory\DirectoryNodeOverview.cpp">
      <Filter>filesystem\VideoDatabaseDirectory</Filter>
    </ClCompile>
    <ClCompile Include="..\..\xbmc\FileSystem\VideoDatabaseDirectory\DirectoryNodeRecentlyAddedEpisodes.cpp">
      <Filter>filesystem\VideoDatabaseDirectory</Filter>
    </ClCompile>
    <ClCompile Include="..\..\xbmc\FileSystem\VideoDatabaseDirectory\DirectoryNodeRecentlyAddedMovies.cpp">
      <Filter>filesystem\VideoDatabaseDirectory</Filter>
    </ClCompile>
    <ClCompile Include="..\..\xbmc\FileSystem\VideoDatabaseDirectory\DirectoryNodeRecentlyAddedMusicVideos.cpp">
      <Filter>filesystem\VideoDatabaseDirectory</Filter>
    </ClCompile>
    <ClCompile Include="..\..\xbmc\FileSystem\VideoDatabaseDirectory\DirectoryNodeRoot.cpp">
      <Filter>filesystem\VideoDatabaseDirectory</Filter>
    </ClCompile>
    <ClCompile Include="..\..\xbmc\FileSystem\VideoDatabaseDirectory\DirectoryNodeSeasons.cpp">
      <Filter>filesystem\VideoDatabaseDirectory</Filter>
    </ClCompile>
    <ClCompile Include="..\..\xbmc\FileSystem\VideoDatabaseDirectory\DirectoryNodeSets.cpp">
      <Filter>filesystem\VideoDatabaseDirectory</Filter>
    </ClCompile>
    <ClCompile Include="..\..\xbmc\FileSystem\VideoDatabaseDirectory\DirectoryNodeStudio.cpp">
      <Filter>filesystem\VideoDatabaseDirectory</Filter>
    </ClCompile>
    <ClCompile Include="..\..\xbmc\FileSystem\VideoDatabaseDirectory\DirectoryNodeTitleMovies.cpp">
      <Filter>filesystem\VideoDatabaseDirectory</Filter>
    </ClCompile>
    <ClCompile Include="..\..\xbmc\FileSystem\VideoDatabaseDirectory\DirectoryNodeTitleMusicVideos.cpp">
      <Filter>filesystem\VideoDatabaseDirectory</Filter>
    </ClCompile>
    <ClCompile Include="..\..\xbmc\FileSystem\VideoDatabaseDirectory\DirectoryNodeTitleTvShows.cpp">
      <Filter>filesystem\VideoDatabaseDirectory</Filter>
    </ClCompile>
    <ClCompile Include="..\..\xbmc\FileSystem\VideoDatabaseDirectory\DirectoryNodeTvShowsOverview.cpp">
      <Filter>filesystem\VideoDatabaseDirectory</Filter>
    </ClCompile>
    <ClCompile Include="..\..\xbmc\FileSystem\VideoDatabaseDirectory\DirectoryNodeYear.cpp">
      <Filter>filesystem\VideoDatabaseDirectory</Filter>
    </ClCompile>
    <ClCompile Include="..\..\xbmc\FileSystem\VideoDatabaseDirectory\QueryParams.cpp">
      <Filter>filesystem\VideoDatabaseDirectory</Filter>
    </ClCompile>
    <ClCompile Include="..\..\xbmc\addons\Addon.cpp">
      <Filter>addons</Filter>
    </ClCompile>
    <ClCompile Include="..\..\xbmc\addons\AddonManager.cpp">
      <Filter>addons</Filter>
    </ClCompile>
    <ClCompile Include="..\..\xbmc\addons\AddonStatusHandler.cpp">
      <Filter>addons</Filter>
    </ClCompile>
    <ClCompile Include="..\..\xbmc\addons\Scraper.cpp">
      <Filter>addons</Filter>
    </ClCompile>
    <ClCompile Include="..\..\xbmc\addons\ScreenSaver.cpp">
      <Filter>addons</Filter>
    </ClCompile>
    <ClCompile Include="..\..\xbmc\addons\Visualisation.cpp">
      <Filter>addons</Filter>
    </ClCompile>
    <ClCompile Include="..\..\xbmc\addons\Repository.cpp">
      <Filter>addons</Filter>
    </ClCompile>
    <ClCompile Include="..\..\xbmc\addons\Skin.cpp">
      <Filter>addons</Filter>
    </ClCompile>
    <ClCompile Include="..\..\xbmc\FileSystem\VideoDatabaseDirectory\DirectoryNodeCountry.cpp">
      <Filter>filesystem\VideoDatabaseDirectory</Filter>
    </ClCompile>
    <ClCompile Include="..\..\xbmc\addons\PluginSource.cpp">
      <Filter>addons</Filter>
    </ClCompile>
    <ClCompile Include="..\..\xbmc\cores\dvdplayer\DVDCodecs\Video\CrystalHD.cpp">
      <Filter>cores\dvdplayer\DVDCodecs\Video</Filter>
    </ClCompile>
    <ClCompile Include="..\..\xbmc\cores\VideoRenderers\VideoShaders\WinVideoFilter.cpp">
      <Filter>cores\VideoRenderers\Shaders</Filter>
    </ClCompile>
    <ClCompile Include="..\..\xbmc\cores\dvdplayer\DVDSubtitles\DVDSubtitleTagMicroDVD.cpp">
      <Filter>cores\dvdplayer\DVDSubtitles</Filter>
    </ClCompile>
    <ClCompile Include="..\..\xbmc\cores\dvdplayer\DVDSubtitles\DVDSubtitleTagSami.cpp">
      <Filter>cores\dvdplayer\DVDSubtitles</Filter>
    </ClCompile>
    <ClCompile Include="..\..\xbmc\cores\dvdplayer\DVDInputStreams\DVDInputStreamBluray.cpp">
      <Filter>cores\dvdplayer\DVDInputStreams</Filter>
    </ClCompile>
    <ClCompile Include="..\..\xbmc\addons\Service.cpp">
      <Filter>addons</Filter>
    </ClCompile>
    <ClCompile Include="..\..\xbmc\MediaSource.cpp" />
    <ClCompile Include="..\..\xbmc\guilib\GUIDialog.cpp">
      <Filter>guilib</Filter>
    </ClCompile>
    <ClCompile Include="..\..\xbmc\MediaSource.cpp" />
    <ClCompile Include="..\..\xbmc\MediaSource.cpp" />
    <ClCompile Include="..\..\xbmc\MediaSource.cpp" />
    <ClCompile Include="..\..\xbmc\music\karaoke\GUIDialogKaraokeSongSelector.cpp">
      <Filter>music\karaoke</Filter>
    </ClCompile>
    <ClCompile Include="..\..\xbmc\music\karaoke\GUIWindowKaraokeLyrics.cpp">
      <Filter>music\karaoke</Filter>
    </ClCompile>
    <ClCompile Include="..\..\xbmc\music\karaoke\karaokelyrics.cpp">
      <Filter>music\karaoke</Filter>
    </ClCompile>
    <ClCompile Include="..\..\xbmc\music\karaoke\karaokelyricscdg.cpp">
      <Filter>music\karaoke</Filter>
    </ClCompile>
    <ClCompile Include="..\..\xbmc\music\karaoke\karaokelyricsfactory.cpp">
      <Filter>music\karaoke</Filter>
    </ClCompile>
    <ClCompile Include="..\..\xbmc\music\karaoke\karaokelyricsmanager.cpp">
      <Filter>music\karaoke</Filter>
    </ClCompile>
    <ClCompile Include="..\..\xbmc\music\karaoke\karaokelyricstext.cpp">
      <Filter>music\karaoke</Filter>
    </ClCompile>
    <ClCompile Include="..\..\xbmc\music\karaoke\karaokelyricstextkar.cpp">
      <Filter>music\karaoke</Filter>
    </ClCompile>
    <ClCompile Include="..\..\xbmc\music\karaoke\karaokelyricstextlrc.cpp">
      <Filter>music\karaoke</Filter>
    </ClCompile>
    <ClCompile Include="..\..\xbmc\music\karaoke\karaokelyricstextustar.cpp">
      <Filter>music\karaoke</Filter>
    </ClCompile>
    <ClCompile Include="..\..\xbmc\music\karaoke\karaokewindowbackground.cpp">
      <Filter>music\karaoke</Filter>
    </ClCompile>
    <ClCompile Include="..\..\xbmc\dbwrappers\Database.cpp">
      <Filter>database</Filter>
    </ClCompile>
    <ClCompile Include="..\..\xbmc\dbwrappers\dataset.cpp">
      <Filter>database</Filter>
    </ClCompile>
    <ClCompile Include="..\..\xbmc\dbwrappers\qry_dat.cpp">
      <Filter>database</Filter>
    </ClCompile>
    <ClCompile Include="..\..\xbmc\music\Album.cpp">
      <Filter>music</Filter>
    </ClCompile>
    <ClCompile Include="..\..\xbmc\music\Artist.cpp">
      <Filter>music</Filter>
    </ClCompile>
    <ClCompile Include="..\..\xbmc\music\GUIViewStateMusic.cpp">
      <Filter>music</Filter>
    </ClCompile>
    <ClCompile Include="..\..\xbmc\music\LastFmManager.cpp">
      <Filter>music</Filter>
    </ClCompile>
    <ClCompile Include="..\..\xbmc\music\MusicInfoLoader.cpp">
      <Filter>music</Filter>
    </ClCompile>
    <ClCompile Include="..\..\xbmc\music\Song.cpp">
      <Filter>music</Filter>
    </ClCompile>
    <ClCompile Include="..\..\xbmc\cdrip\CDDAReader.cpp">
      <Filter>cdrip</Filter>
    </ClCompile>
    <ClCompile Include="..\..\xbmc\cdrip\CDDARipper.cpp">
      <Filter>cdrip</Filter>
    </ClCompile>
    <ClCompile Include="..\..\xbmc\cdrip\Encoder.cpp">
      <Filter>cdrip</Filter>
    </ClCompile>
    <ClCompile Include="..\..\xbmc\cdrip\EncoderFlac.cpp">
      <Filter>cdrip</Filter>
    </ClCompile>
    <ClCompile Include="..\..\xbmc\cdrip\EncoderLame.cpp">
      <Filter>cdrip</Filter>
    </ClCompile>
    <ClCompile Include="..\..\xbmc\cdrip\EncoderVorbis.cpp">
      <Filter>cdrip</Filter>
    </ClCompile>
    <ClCompile Include="..\..\xbmc\cdrip\EncoderWav.cpp">
      <Filter>cdrip</Filter>
    </ClCompile>
    <ClCompile Include="..\..\xbmc\addons\GUIDialogAddonInfo.cpp">
      <Filter>addons</Filter>
    </ClCompile>
    <ClCompile Include="..\..\xbmc\addons\GUIDialogAddonSettings.cpp">
      <Filter>addons</Filter>
    </ClCompile>
    <ClCompile Include="..\..\xbmc\dialogs\GUIDialogBoxBase.cpp">
      <Filter>dialogs</Filter>
    </ClCompile>
    <ClCompile Include="..\..\xbmc\dialogs\GUIDialogBusy.cpp">
      <Filter>dialogs</Filter>
    </ClCompile>
    <ClCompile Include="..\..\xbmc\dialogs\GUIDialogButtonMenu.cpp">
      <Filter>dialogs</Filter>
    </ClCompile>
    <ClCompile Include="..\..\xbmc\dialogs\GUIDialogContextMenu.cpp">
      <Filter>dialogs</Filter>
    </ClCompile>
    <ClCompile Include="..\..\xbmc\dialogs\GUIDialogFavourites.cpp">
      <Filter>dialogs</Filter>
    </ClCompile>
    <ClCompile Include="..\..\xbmc\dialogs\GUIDialogFileBrowser.cpp">
      <Filter>dialogs</Filter>
    </ClCompile>
    <ClCompile Include="..\..\xbmc\dialogs\GUIDialogGamepad.cpp">
      <Filter>dialogs</Filter>
    </ClCompile>
    <ClCompile Include="..\..\xbmc\dialogs\GUIDialogKaiToast.cpp">
      <Filter>dialogs</Filter>
    </ClCompile>
    <ClCompile Include="..\..\xbmc\dialogs\GUIDialogKeyboard.cpp">
      <Filter>dialogs</Filter>
    </ClCompile>
    <ClCompile Include="..\..\xbmc\dialogs\GUIDialogMediaSource.cpp">
      <Filter>dialogs</Filter>
    </ClCompile>
    <ClCompile Include="..\..\xbmc\dialogs\GUIDialogMuteBug.cpp">
      <Filter>dialogs</Filter>
    </ClCompile>
    <ClCompile Include="..\..\xbmc\dialogs\GUIDialogNumeric.cpp">
      <Filter>dialogs</Filter>
    </ClCompile>
    <ClCompile Include="..\..\xbmc\dialogs\GUIDialogOK.cpp">
      <Filter>dialogs</Filter>
    </ClCompile>
    <ClCompile Include="..\..\xbmc\dialogs\GUIDialogPlayerControls.cpp">
      <Filter>dialogs</Filter>
    </ClCompile>
    <ClCompile Include="..\..\xbmc\dialogs\GUIDialogProgress.cpp">
      <Filter>dialogs</Filter>
    </ClCompile>
    <ClCompile Include="..\..\xbmc\dialogs\GUIDialogSeekBar.cpp">
      <Filter>dialogs</Filter>
    </ClCompile>
    <ClCompile Include="..\..\xbmc\dialogs\GUIDialogSelect.cpp">
      <Filter>dialogs</Filter>
    </ClCompile>
    <ClCompile Include="..\..\xbmc\dialogs\GUIDialogSlider.cpp">
      <Filter>dialogs</Filter>
    </ClCompile>
    <ClCompile Include="..\..\xbmc\dialogs\GUIDialogSmartPlaylistEditor.cpp">
      <Filter>dialogs</Filter>
    </ClCompile>
    <ClCompile Include="..\..\xbmc\dialogs\GUIDialogSmartPlaylistRule.cpp">
      <Filter>dialogs</Filter>
    </ClCompile>
    <ClCompile Include="..\..\xbmc\dialogs\GUIDialogSubMenu.cpp">
      <Filter>dialogs</Filter>
    </ClCompile>
    <ClCompile Include="..\..\xbmc\dialogs\GUIDialogTextViewer.cpp">
      <Filter>dialogs</Filter>
    </ClCompile>
    <ClCompile Include="..\..\xbmc\dialogs\GUIDialogVolumeBar.cpp">
      <Filter>dialogs</Filter>
    </ClCompile>
    <ClCompile Include="..\..\xbmc\dialogs\GUIDialogYesNo.cpp">
      <Filter>dialogs</Filter>
    </ClCompile>
    <ClCompile Include="..\..\xbmc\filesystem\ZeroconfDirectory.cpp">
      <Filter>filesystem</Filter>
    </ClCompile>
    <ClCompile Include="..\..\xbmc\Application.cpp" />
    <ClCompile Include="..\..\xbmc\MediaSource.cpp" />
    <ClCompile Include="..\..\xbmc\SystemGlobals.cpp" />
    <ClCompile Include="..\..\xbmc\xbmc.cpp" />
    <ClCompile Include="..\..\xbmc\guilib\AnimatedGif.cpp">
      <Filter>guilib</Filter>
    </ClCompile>
    <ClCompile Include="..\..\xbmc\guilib\AudioContext.cpp">
      <Filter>guilib</Filter>
    </ClCompile>
    <ClCompile Include="..\..\xbmc\guilib\D3DResource.cpp">
      <Filter>guilib</Filter>
    </ClCompile>
    <ClCompile Include="..\..\xbmc\guilib\DDSImage.cpp">
      <Filter>guilib</Filter>
    </ClCompile>
    <ClCompile Include="..\..\xbmc\guilib\DirectXGraphics.cpp">
      <Filter>guilib</Filter>
    </ClCompile>
    <ClCompile Include="..\..\xbmc\guilib\FrameBufferObject.cpp">
      <Filter>guilib</Filter>
    </ClCompile>
    <ClCompile Include="..\..\xbmc\guilib\GUIAudioManager.cpp">
      <Filter>guilib</Filter>
    </ClCompile>
    <ClCompile Include="..\..\xbmc\guilib\GUIBaseContainer.cpp">
      <Filter>guilib</Filter>
    </ClCompile>
    <ClCompile Include="..\..\xbmc\guilib\GUIBorderedImage.cpp">
      <Filter>guilib</Filter>
    </ClCompile>
    <ClCompile Include="..\..\xbmc\guilib\GUIButtonControl.cpp">
      <Filter>guilib</Filter>
    </ClCompile>
    <ClCompile Include="..\..\xbmc\guilib\GUIButtonScroller.cpp">
      <Filter>guilib</Filter>
    </ClCompile>
    <ClCompile Include="..\..\xbmc\guilib\GUICheckMarkControl.cpp">
      <Filter>guilib</Filter>
    </ClCompile>
    <ClCompile Include="..\..\xbmc\guilib\GUIColorManager.cpp">
      <Filter>guilib</Filter>
    </ClCompile>
    <ClCompile Include="..\..\xbmc\guilib\GUIControl.cpp">
      <Filter>guilib</Filter>
    </ClCompile>
    <ClCompile Include="..\..\xbmc\guilib\GUIControlFactory.cpp">
      <Filter>guilib</Filter>
    </ClCompile>
    <ClCompile Include="..\..\xbmc\guilib\GUIControlGroup.cpp">
      <Filter>guilib</Filter>
    </ClCompile>
    <ClCompile Include="..\..\xbmc\guilib\GUIControlGroupList.cpp">
      <Filter>guilib</Filter>
    </ClCompile>
    <ClCompile Include="..\..\xbmc\guilib\GUIControlProfiler.cpp">
      <Filter>guilib</Filter>
    </ClCompile>
    <ClCompile Include="..\..\xbmc\guilib\GUIEditControl.cpp">
      <Filter>guilib</Filter>
    </ClCompile>
    <ClCompile Include="..\..\xbmc\guilib\GUIFadeLabelControl.cpp">
      <Filter>guilib</Filter>
    </ClCompile>
    <ClCompile Include="..\..\xbmc\guilib\GUIFixedListContainer.cpp">
      <Filter>guilib</Filter>
    </ClCompile>
    <ClCompile Include="..\..\xbmc\guilib\GUIFont.cpp">
      <Filter>guilib</Filter>
    </ClCompile>
    <ClCompile Include="..\..\xbmc\guilib\GUIFontManager.cpp">
      <Filter>guilib</Filter>
    </ClCompile>
    <ClCompile Include="..\..\xbmc\guilib\GUIImage.cpp">
      <Filter>guilib</Filter>
    </ClCompile>
    <ClCompile Include="..\..\xbmc\guilib\GUIIncludes.cpp">
      <Filter>guilib</Filter>
    </ClCompile>
    <ClCompile Include="..\..\xbmc\guilib\GUIInfoTypes.cpp">
      <Filter>guilib</Filter>
    </ClCompile>
    <ClCompile Include="..\..\xbmc\guilib\GUILabel.cpp">
      <Filter>guilib</Filter>
    </ClCompile>
    <ClCompile Include="..\..\xbmc\guilib\GUILabelControl.cpp">
      <Filter>guilib</Filter>
    </ClCompile>
    <ClCompile Include="..\..\xbmc\guilib\GUIListContainer.cpp">
      <Filter>guilib</Filter>
    </ClCompile>
    <ClCompile Include="..\..\xbmc\guilib\GUIListGroup.cpp">
      <Filter>guilib</Filter>
    </ClCompile>
    <ClCompile Include="..\..\xbmc\guilib\GUIListItem.cpp">
      <Filter>guilib</Filter>
    </ClCompile>
    <ClCompile Include="..\..\xbmc\guilib\GUIListItemLayout.cpp">
      <Filter>guilib</Filter>
    </ClCompile>
    <ClCompile Include="..\..\xbmc\guilib\GUIListLabel.cpp">
      <Filter>guilib</Filter>
    </ClCompile>
    <ClCompile Include="..\..\xbmc\guilib\GUIMessage.cpp">
      <Filter>guilib</Filter>
    </ClCompile>
    <ClCompile Include="..\..\xbmc\guilib\GUIMoverControl.cpp">
      <Filter>guilib</Filter>
    </ClCompile>
    <ClCompile Include="..\..\xbmc\guilib\GUIMultiImage.cpp">
      <Filter>guilib</Filter>
    </ClCompile>
    <ClCompile Include="..\..\xbmc\guilib\GUIMultiSelectText.cpp">
      <Filter>guilib</Filter>
    </ClCompile>
    <ClCompile Include="..\..\xbmc\guilib\GUIPanelContainer.cpp">
      <Filter>guilib</Filter>
    </ClCompile>
    <ClCompile Include="..\..\xbmc\guilib\GUIProgressControl.cpp">
      <Filter>guilib</Filter>
    </ClCompile>
    <ClCompile Include="..\..\xbmc\guilib\GUIRadioButtonControl.cpp">
      <Filter>guilib</Filter>
    </ClCompile>
    <ClCompile Include="..\..\xbmc\guilib\GUIRenderingControl.cpp">
      <Filter>guilib</Filter>
    </ClCompile>
    <ClCompile Include="..\..\xbmc\guilib\GUIResizeControl.cpp">
      <Filter>guilib</Filter>
    </ClCompile>
    <ClCompile Include="..\..\xbmc\guilib\GUIRSSControl.cpp">
      <Filter>guilib</Filter>
    </ClCompile>
    <ClCompile Include="..\..\xbmc\guilib\GUIScrollBarControl.cpp">
      <Filter>guilib</Filter>
    </ClCompile>
    <ClCompile Include="..\..\xbmc\guilib\GUISelectButtonControl.cpp">
      <Filter>guilib</Filter>
    </ClCompile>
    <ClCompile Include="..\..\xbmc\guilib\GUISettingsSliderControl.cpp">
      <Filter>guilib</Filter>
    </ClCompile>
    <ClCompile Include="..\..\xbmc\guilib\GUIShader.cpp">
      <Filter>guilib</Filter>
    </ClCompile>
    <ClCompile Include="..\..\xbmc\guilib\GUISliderControl.cpp">
      <Filter>guilib</Filter>
    </ClCompile>
    <ClCompile Include="..\..\xbmc\guilib\GUISound.cpp">
      <Filter>guilib</Filter>
    </ClCompile>
    <ClCompile Include="..\..\xbmc\guilib\GUISpinControl.cpp">
      <Filter>guilib</Filter>
    </ClCompile>
    <ClCompile Include="..\..\xbmc\guilib\GUISpinControlEx.cpp">
      <Filter>guilib</Filter>
    </ClCompile>
    <ClCompile Include="..\..\xbmc\guilib\GUIStandardWindow.cpp">
      <Filter>guilib</Filter>
    </ClCompile>
    <ClCompile Include="..\..\xbmc\guilib\GUIStaticItem.cpp">
      <Filter>guilib</Filter>
    </ClCompile>
    <ClCompile Include="..\..\xbmc\guilib\GUITextBox.cpp">
      <Filter>guilib</Filter>
    </ClCompile>
    <ClCompile Include="..\..\xbmc\guilib\GUITextLayout.cpp">
      <Filter>guilib</Filter>
    </ClCompile>
    <ClCompile Include="..\..\xbmc\guilib\GUIToggleButtonControl.cpp">
      <Filter>guilib</Filter>
    </ClCompile>
    <ClCompile Include="..\..\xbmc\guilib\GUIVideoControl.cpp">
      <Filter>guilib</Filter>
    </ClCompile>
    <ClCompile Include="..\..\xbmc\guilib\GUIVisualisationControl.cpp">
      <Filter>guilib</Filter>
    </ClCompile>
    <ClCompile Include="..\..\xbmc\guilib\GUIWindow.cpp">
      <Filter>guilib</Filter>
    </ClCompile>
    <ClCompile Include="..\..\xbmc\guilib\GUIWindowManager.cpp">
      <Filter>guilib</Filter>
    </ClCompile>
    <ClCompile Include="..\..\xbmc\guilib\GUIWrappingListContainer.cpp">
      <Filter>guilib</Filter>
    </ClCompile>
    <ClCompile Include="..\..\xbmc\guilib\IWindowManagerCallback.cpp">
      <Filter>guilib</Filter>
    </ClCompile>
    <ClCompile Include="..\..\xbmc\guilib\Key.cpp">
      <Filter>guilib</Filter>
    </ClCompile>
    <ClCompile Include="..\..\xbmc\guilib\LocalizeStrings.cpp">
      <Filter>guilib</Filter>
    </ClCompile>
    <ClCompile Include="..\..\xbmc\guilib\MatrixGLES.cpp">
      <Filter>guilib</Filter>
    </ClCompile>
    <ClCompile Include="..\..\xbmc\guilib\Shader.cpp">
      <Filter>guilib</Filter>
    </ClCompile>
    <ClCompile Include="..\..\xbmc\guilib\TextureBundle.cpp">
      <Filter>guilib</Filter>
    </ClCompile>
    <ClCompile Include="..\..\xbmc\guilib\TextureBundleXBT.cpp">
      <Filter>guilib</Filter>
    </ClCompile>
    <ClCompile Include="..\..\xbmc\guilib\TextureBundleXPR.cpp">
      <Filter>guilib</Filter>
    </ClCompile>
    <ClCompile Include="..\..\xbmc\guilib\VisibleEffect.cpp">
      <Filter>guilib</Filter>
    </ClCompile>
    <ClCompile Include="..\..\xbmc\guilib\XBTF.cpp">
      <Filter>guilib</Filter>
    </ClCompile>
    <ClCompile Include="..\..\xbmc\guilib\XBTFReader.cpp">
      <Filter>guilib</Filter>
    </ClCompile>
    <ClCompile Include="..\..\xbmc\input\ButtonTranslator.cpp">
      <Filter>input</Filter>
    </ClCompile>
    <ClCompile Include="..\..\xbmc\input\KeyboardLayoutConfiguration.cpp">
      <Filter>input</Filter>
    </ClCompile>
    <ClCompile Include="..\..\xbmc\input\KeyboardStat.cpp">
      <Filter>input</Filter>
    </ClCompile>
    <ClCompile Include="..\..\xbmc\input\MouseStat.cpp">
      <Filter>input</Filter>
    </ClCompile>
    <ClCompile Include="..\..\xbmc\input\SDLJoystick.cpp">
      <Filter>input</Filter>
    </ClCompile>
    <ClCompile Include="..\..\xbmc\input\windows\IRServerSuite.cpp">
      <Filter>input\windows</Filter>
    </ClCompile>
    <ClCompile Include="..\..\xbmc\input\windows\IrssMessage.cpp">
      <Filter>input\windows</Filter>
    </ClCompile>
    <ClCompile Include="..\..\xbmc\interfaces\http-api\HttpApi.cpp">
      <Filter>interfaces\http-api</Filter>
    </ClCompile>
    <ClCompile Include="..\..\xbmc\interfaces\http-api\XBMChttp.cpp">
      <Filter>interfaces\http-api</Filter>
    </ClCompile>
    <ClCompile Include="..\..\xbmc\interfaces\json-rpc\AudioLibrary.cpp">
      <Filter>interfaces\json-rpc</Filter>
    </ClCompile>
    <ClCompile Include="..\..\xbmc\interfaces\json-rpc\AVPlayerOperations.cpp">
      <Filter>interfaces\json-rpc</Filter>
    </ClCompile>
    <ClCompile Include="..\..\xbmc\interfaces\json-rpc\AVPlaylistOperations.cpp">
      <Filter>interfaces\json-rpc</Filter>
    </ClCompile>
    <ClCompile Include="..\..\xbmc\interfaces\json-rpc\FileItemHandler.cpp">
      <Filter>interfaces\json-rpc</Filter>
    </ClCompile>
    <ClCompile Include="..\..\xbmc\interfaces\json-rpc\FileOperations.cpp">
      <Filter>interfaces\json-rpc</Filter>
    </ClCompile>
    <ClCompile Include="..\..\xbmc\interfaces\json-rpc\JSONRPC.cpp">
      <Filter>interfaces\json-rpc</Filter>
    </ClCompile>
    <ClCompile Include="..\..\xbmc\interfaces\json-rpc\PicturePlayerOperations.cpp">
      <Filter>interfaces\json-rpc</Filter>
    </ClCompile>
    <ClCompile Include="..\..\xbmc\interfaces\json-rpc\PlayerOperations.cpp">
      <Filter>interfaces\json-rpc</Filter>
    </ClCompile>
    <ClCompile Include="..\..\xbmc\interfaces\json-rpc\PlaylistOperations.cpp">
      <Filter>interfaces\json-rpc</Filter>
    </ClCompile>
    <ClCompile Include="..\..\xbmc\interfaces\json-rpc\SystemOperations.cpp">
      <Filter>interfaces\json-rpc</Filter>
    </ClCompile>
    <ClCompile Include="..\..\xbmc\interfaces\json-rpc\VideoLibrary.cpp">
      <Filter>interfaces\json-rpc</Filter>
    </ClCompile>
    <ClCompile Include="..\..\xbmc\interfaces\json-rpc\XBMCOperations.cpp">
      <Filter>interfaces\json-rpc</Filter>
    </ClCompile>
    <ClCompile Include="..\..\xbmc\interfaces\python\XBPython.cpp">
      <Filter>interfaces\python</Filter>
    </ClCompile>
    <ClCompile Include="..\..\xbmc\interfaces\python\XBPyThread.cpp">
      <Filter>interfaces\python</Filter>
    </ClCompile>
    <ClCompile Include="..\..\xbmc\win32\WIN32XBPythonDll.cpp">
      <Filter>interfaces\python</Filter>
    </ClCompile>
    <ClCompile Include="..\..\xbmc\music\dialogs\GUIDialogMusicInfo.cpp">
      <Filter>music\dialogs</Filter>
    </ClCompile>
    <ClCompile Include="..\..\xbmc\music\dialogs\GUIDialogMusicOSD.cpp">
      <Filter>music\dialogs</Filter>
    </ClCompile>
    <ClCompile Include="..\..\xbmc\music\dialogs\GUIDialogMusicOverlay.cpp">
      <Filter>music\dialogs</Filter>
    </ClCompile>
    <ClCompile Include="..\..\xbmc\music\dialogs\GUIDialogMusicScan.cpp">
      <Filter>music\dialogs</Filter>
    </ClCompile>
    <ClCompile Include="..\..\xbmc\music\dialogs\GUIDialogSongInfo.cpp">
      <Filter>music\dialogs</Filter>
    </ClCompile>
    <ClCompile Include="..\..\xbmc\music\dialogs\GUIDialogVisualisationPresetList.cpp">
      <Filter>music\dialogs</Filter>
    </ClCompile>
    <ClCompile Include="..\..\xbmc\music\infoscanner\MusicAlbumInfo.cpp">
      <Filter>music\infoscanner</Filter>
    </ClCompile>
    <ClCompile Include="..\..\xbmc\music\infoscanner\MusicArtistInfo.cpp">
      <Filter>music\infoscanner</Filter>
    </ClCompile>
    <ClCompile Include="..\..\xbmc\music\infoscanner\MusicInfoScanner.cpp">
      <Filter>music\infoscanner</Filter>
    </ClCompile>
    <ClCompile Include="..\..\xbmc\music\infoscanner\MusicInfoScraper.cpp">
      <Filter>music\infoscanner</Filter>
    </ClCompile>
    <ClCompile Include="..\..\xbmc\music\windows\GUIWindowMusicBase.cpp">
      <Filter>music\windows</Filter>
    </ClCompile>
    <ClCompile Include="..\..\xbmc\music\windows\GUIWindowMusicNav.cpp">
      <Filter>music\windows</Filter>
    </ClCompile>
    <ClCompile Include="..\..\xbmc\music\windows\GUIWindowMusicPlaylist.cpp">
      <Filter>music\windows</Filter>
    </ClCompile>
    <ClCompile Include="..\..\xbmc\music\windows\GUIWindowMusicPlaylistEditor.cpp">
      <Filter>music\windows</Filter>
    </ClCompile>
    <ClCompile Include="..\..\xbmc\music\windows\GUIWindowMusicSongs.cpp">
      <Filter>music\windows</Filter>
    </ClCompile>
    <ClCompile Include="..\..\xbmc\music\windows\GUIWindowVisualisation.cpp">
      <Filter>music\windows</Filter>
    </ClCompile>
    <ClCompile Include="..\..\xbmc\music\tags\APEv2Tag.cpp">
      <Filter>music\tags</Filter>
    </ClCompile>
    <ClCompile Include="..\..\xbmc\music\tags\FlacTag.cpp">
      <Filter>music\tags</Filter>
    </ClCompile>
    <ClCompile Include="..\..\xbmc\music\tags\Id3Tag.cpp">
      <Filter>music\tags</Filter>
    </ClCompile>
    <ClCompile Include="..\..\xbmc\music\tags\MusicInfoTag.cpp">
      <Filter>music\tags</Filter>
    </ClCompile>
    <ClCompile Include="..\..\xbmc\music\tags\MusicInfoTagLoaderAAC.cpp">
      <Filter>music\tags</Filter>
    </ClCompile>
    <ClCompile Include="..\..\xbmc\music\tags\MusicInfoTagLoaderApe.cpp">
      <Filter>music\tags</Filter>
    </ClCompile>
    <ClCompile Include="..\..\xbmc\music\tags\MusicInfoTagLoaderASAP.cpp">
      <Filter>music\tags</Filter>
    </ClCompile>
    <ClCompile Include="..\..\xbmc\music\tags\MusicInfoTagLoaderCDDA.cpp">
      <Filter>music\tags</Filter>
    </ClCompile>
    <ClCompile Include="..\..\xbmc\music\tags\MusicInfoTagLoaderDatabase.cpp">
      <Filter>music\tags</Filter>
    </ClCompile>
    <ClCompile Include="..\..\xbmc\music\tags\MusicInfoTagLoaderFactory.cpp">
      <Filter>music\tags</Filter>
    </ClCompile>
    <ClCompile Include="..\..\xbmc\music\tags\MusicInfoTagLoaderFlac.cpp">
      <Filter>music\tags</Filter>
    </ClCompile>
    <ClCompile Include="..\..\xbmc\music\tags\MusicInfoTagLoaderMidi.cpp">
      <Filter>music\tags</Filter>
    </ClCompile>
    <ClCompile Include="..\..\xbmc\music\tags\MusicInfoTagLoaderMod.cpp">
      <Filter>music\tags</Filter>
    </ClCompile>
    <ClCompile Include="..\..\xbmc\music\tags\MusicInfoTagLoaderMP3.cpp">
      <Filter>music\tags</Filter>
    </ClCompile>
    <ClCompile Include="..\..\xbmc\music\tags\MusicInfoTagLoaderMP4.cpp">
      <Filter>music\tags</Filter>
    </ClCompile>
    <ClCompile Include="..\..\xbmc\music\tags\MusicInfoTagLoaderMPC.cpp">
      <Filter>music\tags</Filter>
    </ClCompile>
    <ClCompile Include="..\..\xbmc\music\tags\MusicInfoTagLoaderNSF.cpp">
      <Filter>music\tags</Filter>
    </ClCompile>
    <ClCompile Include="..\..\xbmc\music\tags\MusicInfoTagLoaderOgg.cpp">
      <Filter>music\tags</Filter>
    </ClCompile>
    <ClCompile Include="..\..\xbmc\music\tags\MusicInfoTagLoaderShn.cpp">
      <Filter>music\tags</Filter>
    </ClCompile>
    <ClCompile Include="..\..\xbmc\music\tags\MusicInfoTagLoaderSPC.cpp">
      <Filter>music\tags</Filter>
    </ClCompile>
    <ClCompile Include="..\..\xbmc\music\tags\MusicInfoTagLoaderWav.cpp">
      <Filter>music\tags</Filter>
    </ClCompile>
    <ClCompile Include="..\..\xbmc\music\tags\MusicInfoTagLoaderWavPack.cpp">
      <Filter>music\tags</Filter>
    </ClCompile>
    <ClCompile Include="..\..\xbmc\music\tags\MusicInfoTagLoaderWMA.cpp">
      <Filter>music\tags</Filter>
    </ClCompile>
    <ClCompile Include="..\..\xbmc\music\tags\MusicInfoTagLoaderYM.cpp">
      <Filter>music\tags</Filter>
    </ClCompile>
    <ClCompile Include="..\..\xbmc\music\tags\OggTag.cpp">
      <Filter>music\tags</Filter>
    </ClCompile>
    <ClCompile Include="..\..\xbmc\music\tags\VorbisTag.cpp">
      <Filter>music\tags</Filter>
    </ClCompile>
    <ClCompile Include="..\..\xbmc\network\cddb.cpp">
      <Filter>network</Filter>
    </ClCompile>
    <ClCompile Include="..\..\xbmc\network\DNSNameCache.cpp">
      <Filter>network</Filter>
    </ClCompile>
    <ClCompile Include="..\..\xbmc\network\EventClient.cpp">
      <Filter>network</Filter>
    </ClCompile>
    <ClCompile Include="..\..\xbmc\network\EventPacket.cpp">
      <Filter>network</Filter>
    </ClCompile>
    <ClCompile Include="..\..\xbmc\network\EventServer.cpp">
      <Filter>network</Filter>
    </ClCompile>
    <ClCompile Include="..\..\xbmc\network\GUIDialogAccessPoints.cpp">
      <Filter>network</Filter>
    </ClCompile>
    <ClCompile Include="..\..\xbmc\network\GUIDialogNetworkSetup.cpp">
      <Filter>network</Filter>
    </ClCompile>
    <ClCompile Include="..\..\xbmc\network\Network.cpp">
      <Filter>network</Filter>
    </ClCompile>
    <ClCompile Include="..\..\xbmc\network\Socket.cpp">
      <Filter>network</Filter>
    </ClCompile>
    <ClCompile Include="..\..\xbmc\network\TCPServer.cpp">
      <Filter>network</Filter>
    </ClCompile>
    <ClCompile Include="..\..\xbmc\network\UdpClient.cpp">
      <Filter>network</Filter>
    </ClCompile>
    <ClCompile Include="..\..\xbmc\network\UPnP.cpp">
      <Filter>network</Filter>
    </ClCompile>
    <ClCompile Include="..\..\xbmc\network\WebServer.cpp">
      <Filter>network</Filter>
    </ClCompile>
    <ClCompile Include="..\..\xbmc\network\Zeroconf.cpp">
      <Filter>network</Filter>
    </ClCompile>
    <ClCompile Include="..\..\xbmc\network\ZeroconfBrowser.cpp">
      <Filter>network</Filter>
    </ClCompile>
    <ClCompile Include="..\..\xbmc\network\libscrobbler\lastfmscrobbler.cpp">
      <Filter>network\libscrobbler</Filter>
    </ClCompile>
    <ClCompile Include="..\..\xbmc\network\libscrobbler\librefmscrobbler.cpp">
      <Filter>network\libscrobbler</Filter>
    </ClCompile>
    <ClCompile Include="..\..\xbmc\network\libscrobbler\scrobbler.cpp">
      <Filter>network\libscrobbler</Filter>
    </ClCompile>
    <ClCompile Include="..\..\xbmc\network\windows\NetworkWin32.cpp">
      <Filter>network\windows</Filter>
    </ClCompile>
    <ClCompile Include="..\..\xbmc\pictures\GUIDialogPictureInfo.cpp">
      <Filter>pictures</Filter>
    </ClCompile>
    <ClCompile Include="..\..\xbmc\pictures\GUIViewStatePictures.cpp">
      <Filter>pictures</Filter>
    </ClCompile>
    <ClCompile Include="..\..\xbmc\pictures\GUIWindowPictures.cpp">
      <Filter>pictures</Filter>
    </ClCompile>
    <ClCompile Include="..\..\xbmc\pictures\GUIWindowSlideShow.cpp">
      <Filter>pictures</Filter>
    </ClCompile>
    <ClCompile Include="..\..\xbmc\pictures\Picture.cpp">
      <Filter>pictures</Filter>
    </ClCompile>
    <ClCompile Include="..\..\xbmc\pictures\PictureInfoLoader.cpp">
      <Filter>pictures</Filter>
    </ClCompile>
    <ClCompile Include="..\..\xbmc\pictures\PictureInfoTag.cpp">
      <Filter>pictures</Filter>
    </ClCompile>
    <ClCompile Include="..\..\xbmc\pictures\SlideShowPicture.cpp">
      <Filter>pictures</Filter>
    </ClCompile>
    <ClCompile Include="..\..\xbmc\playlists\PlayList.cpp">
      <Filter>playlists</Filter>
    </ClCompile>
    <ClCompile Include="..\..\xbmc\playlists\PlayListB4S.cpp">
      <Filter>playlists</Filter>
    </ClCompile>
    <ClCompile Include="..\..\xbmc\playlists\PlayListFactory.cpp">
      <Filter>playlists</Filter>
    </ClCompile>
    <ClCompile Include="..\..\xbmc\playlists\PlayListM3U.cpp">
      <Filter>playlists</Filter>
    </ClCompile>
    <ClCompile Include="..\..\xbmc\playlists\PlayListPLS.cpp">
      <Filter>playlists</Filter>
    </ClCompile>
    <ClCompile Include="..\..\xbmc\playlists\PlayListURL.cpp">
      <Filter>playlists</Filter>
    </ClCompile>
    <ClCompile Include="..\..\xbmc\playlists\PlayListWPL.cpp">
      <Filter>playlists</Filter>
    </ClCompile>
    <ClCompile Include="..\..\xbmc\playlists\PlayListXML.cpp">
      <Filter>playlists</Filter>
    </ClCompile>
    <ClCompile Include="..\..\xbmc\playlists\SmartPlayList.cpp">
      <Filter>playlists</Filter>
    </ClCompile>
    <ClCompile Include="..\..\xbmc\powermanagement\PowerManager.cpp">
      <Filter>powermanagement</Filter>
    </ClCompile>
    <ClCompile Include="..\..\xbmc\powermanagement\windows\Win32PowerSyscall.cpp">
      <Filter>powermanagement\windows</Filter>
    </ClCompile>
    <ClCompile Include="..\..\xbmc\programs\GUIViewStatePrograms.cpp">
      <Filter>programs</Filter>
    </ClCompile>
    <ClCompile Include="..\..\xbmc\programs\GUIWindowPrograms.cpp">
      <Filter>programs</Filter>
    </ClCompile>
    <ClCompile Include="..\..\xbmc\programs\Shortcut.cpp">
      <Filter>programs</Filter>
    </ClCompile>
    <ClCompile Include="..\..\xbmc\rendering\RenderSystem.cpp">
      <Filter>rendering</Filter>
    </ClCompile>
    <ClCompile Include="..\..\xbmc\rendering\dx\GUIWindowTestPatternDX.cpp">
      <Filter>rendering\dx</Filter>
    </ClCompile>
    <ClCompile Include="..\..\xbmc\rendering\dx\RenderSystemDX.cpp">
      <Filter>rendering\dx</Filter>
    </ClCompile>
    <ClCompile Include="..\..\xbmc\rendering\gl\GUIWindowTestPatternGL.cpp">
      <Filter>rendering\gl</Filter>
    </ClCompile>
    <ClCompile Include="..\..\xbmc\rendering\gl\RenderSystemGL.cpp">
      <Filter>rendering\gl</Filter>
    </ClCompile>
    <ClCompile Include="..\..\xbmc\settings\AdvancedSettings.cpp">
      <Filter>settings</Filter>
    </ClCompile>
    <ClCompile Include="..\..\xbmc\settings\GUIDialogContentSettings.cpp">
      <Filter>settings</Filter>
    </ClCompile>
    <ClCompile Include="..\..\xbmc\settings\GUIDialogLockSettings.cpp">
      <Filter>settings</Filter>
    </ClCompile>
    <ClCompile Include="..\..\xbmc\settings\GUIDialogProfileSettings.cpp">
      <Filter>settings</Filter>
    </ClCompile>
    <ClCompile Include="..\..\xbmc\settings\GUIDialogSettings.cpp">
      <Filter>settings</Filter>
    </ClCompile>
    <ClCompile Include="..\..\xbmc\settings\GUISettings.cpp">
      <Filter>settings</Filter>
    </ClCompile>
    <ClCompile Include="..\..\xbmc\settings\GUIWindowSettings.cpp">
      <Filter>settings</Filter>
    </ClCompile>
    <ClCompile Include="..\..\xbmc\settings\GUIWindowSettingsCategory.cpp">
      <Filter>settings</Filter>
    </ClCompile>
    <ClCompile Include="..\..\xbmc\settings\GUIWindowSettingsProfile.cpp">
      <Filter>settings</Filter>
    </ClCompile>
    <ClCompile Include="..\..\xbmc\settings\GUIWindowSettingsScreenCalibration.cpp">
      <Filter>settings</Filter>
    </ClCompile>
    <ClCompile Include="..\..\xbmc\settings\GUIWindowTestPattern.cpp">
      <Filter>settings</Filter>
    </ClCompile>
    <ClCompile Include="..\..\xbmc\settings\Profile.cpp">
      <Filter>settings</Filter>
    </ClCompile>
    <ClCompile Include="..\..\xbmc\settings\Settings.cpp">
      <Filter>settings</Filter>
    </ClCompile>
    <ClCompile Include="..\..\xbmc\settings\SettingsControls.cpp">
      <Filter>settings</Filter>
    </ClCompile>
    <ClCompile Include="..\..\xbmc\settings\VideoSettings.cpp">
      <Filter>settings</Filter>
    </ClCompile>
    <ClCompile Include="..\..\xbmc\storage\AutorunMediaJob.cpp">
      <Filter>storage</Filter>
    </ClCompile>
    <ClCompile Include="..\..\xbmc\storage\cdioSupport.cpp">
      <Filter>storage</Filter>
    </ClCompile>
    <ClCompile Include="..\..\xbmc\storage\IoSupport.cpp">
      <Filter>storage</Filter>
    </ClCompile>
    <ClCompile Include="..\..\xbmc\storage\MediaManager.cpp">
      <Filter>storage</Filter>
    </ClCompile>
    <ClCompile Include="..\..\xbmc\storage\windows\Win32StorageProvider.cpp">
      <Filter>storage\windows</Filter>
    </ClCompile>
    <ClCompile Include="..\..\xbmc\threads\Atomics.cpp">
      <Filter>threads</Filter>
    </ClCompile>
    <ClCompile Include="..\..\xbmc\threads\CriticalSection.cpp">
      <Filter>threads</Filter>
    </ClCompile>
    <ClCompile Include="..\..\xbmc\threads\Event.cpp">
      <Filter>threads</Filter>
    </ClCompile>
    <ClCompile Include="..\..\xbmc\threads\LockFree.cpp">
      <Filter>threads</Filter>
    </ClCompile>
    <ClCompile Include="..\..\xbmc\threads\Mutex.cpp">
      <Filter>threads</Filter>
    </ClCompile>
    <ClCompile Include="..\..\xbmc\threads\SharedSection.cpp">
      <Filter>threads</Filter>
    </ClCompile>
    <ClCompile Include="..\..\xbmc\threads\SingleLock.cpp">
      <Filter>threads</Filter>
    </ClCompile>
    <ClCompile Include="..\..\xbmc\threads\Thread.cpp">
      <Filter>threads</Filter>
    </ClCompile>
    <ClCompile Include="..\..\xbmc\utils\AlarmClock.cpp">
      <Filter>utils</Filter>
    </ClCompile>
    <ClCompile Include="..\..\xbmc\utils\AliasShortcutUtils.cpp">
      <Filter>utils</Filter>
    </ClCompile>
    <ClCompile Include="..\..\xbmc\utils\Archive.cpp">
      <Filter>utils</Filter>
    </ClCompile>
    <ClCompile Include="..\..\xbmc\utils\AsyncFileCopy.cpp">
      <Filter>utils</Filter>
    </ClCompile>
    <ClCompile Include="..\..\xbmc\utils\AutoPtrHandle.cpp">
      <Filter>utils</Filter>
    </ClCompile>
    <ClCompile Include="..\..\xbmc\utils\BitstreamStats.cpp">
      <Filter>utils</Filter>
    </ClCompile>
    <ClCompile Include="..\..\xbmc\utils\CharsetConverter.cpp">
      <Filter>utils</Filter>
    </ClCompile>
    <ClCompile Include="..\..\xbmc\utils\CPUInfo.cpp">
      <Filter>utils</Filter>
    </ClCompile>
    <ClCompile Include="..\..\xbmc\utils\Crc32.cpp">
      <Filter>utils</Filter>
    </ClCompile>
    <ClCompile Include="..\..\xbmc\utils\DownloadQueue.cpp">
      <Filter>utils</Filter>
    </ClCompile>
    <ClCompile Include="..\..\xbmc\utils\DownloadQueueManager.cpp">
      <Filter>utils</Filter>
    </ClCompile>
    <ClCompile Include="..\..\xbmc\utils\Fanart.cpp">
      <Filter>utils</Filter>
    </ClCompile>
    <ClCompile Include="..\..\xbmc\utils\fft.cpp">
      <Filter>utils</Filter>
    </ClCompile>
    <ClCompile Include="..\..\xbmc\utils\FileOperationJob.cpp">
      <Filter>utils</Filter>
    </ClCompile>
    <ClCompile Include="..\..\xbmc\utils\FileUtils.cpp">
      <Filter>utils</Filter>
    </ClCompile>
    <ClCompile Include="..\..\xbmc\utils\fstrcmp.c">
      <Filter>utils</Filter>
    </ClCompile>
    <ClCompile Include="..\..\xbmc\utils\HTMLTable.cpp">
      <Filter>utils</Filter>
    </ClCompile>
    <ClCompile Include="..\..\xbmc\utils\HTMLUtil.cpp">
      <Filter>utils</Filter>
    </ClCompile>
    <ClCompile Include="..\..\xbmc\utils\HttpHeader.cpp">
      <Filter>utils</Filter>
    </ClCompile>
    <ClCompile Include="..\..\xbmc\utils\InfoLoader.cpp">
      <Filter>utils</Filter>
    </ClCompile>
    <ClCompile Include="..\..\xbmc\utils\JobManager.cpp">
      <Filter>utils</Filter>
    </ClCompile>
    <ClCompile Include="..\..\xbmc\utils\LabelFormatter.cpp">
      <Filter>utils</Filter>
    </ClCompile>
    <ClCompile Include="..\..\xbmc\utils\LCD.cpp">
      <Filter>utils</Filter>
    </ClCompile>
    <ClCompile Include="..\..\xbmc\utils\log.cpp">
      <Filter>utils</Filter>
    </ClCompile>
    <ClCompile Include="..\..\xbmc\utils\md5.cpp">
      <Filter>utils</Filter>
    </ClCompile>
    <ClCompile Include="..\..\xbmc\utils\PCMAmplifier.cpp">
      <Filter>utils</Filter>
    </ClCompile>
    <ClCompile Include="..\..\xbmc\utils\PerformanceSample.cpp">
      <Filter>utils</Filter>
    </ClCompile>
    <ClCompile Include="..\..\xbmc\utils\PerformanceStats.cpp">
      <Filter>utils</Filter>
    </ClCompile>
    <ClCompile Include="..\..\xbmc\utils\RegExp.cpp">
      <Filter>utils</Filter>
    </ClCompile>
    <ClCompile Include="..\..\xbmc\utils\RingBuffer.cpp">
      <Filter>utils</Filter>
    </ClCompile>
    <ClCompile Include="..\..\xbmc\utils\RssReader.cpp">
      <Filter>utils</Filter>
    </ClCompile>
    <ClCompile Include="..\..\xbmc\utils\ScraperParser.cpp">
      <Filter>utils</Filter>
    </ClCompile>
    <ClCompile Include="..\..\xbmc\utils\ScraperUrl.cpp">
      <Filter>utils</Filter>
    </ClCompile>
    <ClCompile Include="..\..\xbmc\utils\Splash.cpp">
      <Filter>utils</Filter>
    </ClCompile>
    <ClCompile Include="..\..\xbmc\utils\Stopwatch.cpp">
      <Filter>utils</Filter>
    </ClCompile>
    <ClCompile Include="..\..\xbmc\utils\StreamDetails.cpp">
      <Filter>utils</Filter>
    </ClCompile>
    <ClCompile Include="..\..\xbmc\utils\StringUtils.cpp">
      <Filter>utils</Filter>
    </ClCompile>
    <ClCompile Include="..\..\xbmc\utils\SystemInfo.cpp">
      <Filter>utils</Filter>
    </ClCompile>
    <ClCompile Include="..\..\xbmc\utils\TimeUtils.cpp">
      <Filter>utils</Filter>
    </ClCompile>
    <ClCompile Include="..\..\xbmc\utils\TuxBoxUtil.cpp">
      <Filter>utils</Filter>
    </ClCompile>
    <ClCompile Include="..\..\xbmc\utils\URIUtils.cpp">
      <Filter>utils</Filter>
    </ClCompile>
    <ClCompile Include="..\..\xbmc\utils\Variant.cpp">
      <Filter>utils</Filter>
    </ClCompile>
    <ClCompile Include="..\..\xbmc\utils\Weather.cpp">
      <Filter>utils</Filter>
    </ClCompile>
    <ClCompile Include="..\..\xbmc\utils\Win32Exception.cpp">
      <Filter>utils</Filter>
    </ClCompile>
    <ClCompile Include="..\..\xbmc\utils\XMLUtils.cpp">
      <Filter>utils</Filter>
    </ClCompile>
    <ClCompile Include="..\..\xbmc\video\Bookmark.cpp">
      <Filter>video</Filter>
    </ClCompile>
    <ClCompile Include="..\..\xbmc\video\GUIViewStateVideo.cpp">
      <Filter>video</Filter>
    </ClCompile>
    <ClCompile Include="..\..\xbmc\video\Teletext.cpp">
      <Filter>video</Filter>
    </ClCompile>
    <ClCompile Include="..\..\xbmc\video\VideoInfoDownloader.cpp">
      <Filter>video</Filter>
    </ClCompile>
    <ClCompile Include="..\..\xbmc\video\VideoInfoScanner.cpp">
      <Filter>video</Filter>
    </ClCompile>
    <ClCompile Include="..\..\xbmc\video\VideoInfoTag.cpp">
      <Filter>video</Filter>
    </ClCompile>
    <ClCompile Include="..\..\xbmc\video\VideoReferenceClock.cpp">
      <Filter>video</Filter>
    </ClCompile>
    <ClCompile Include="..\..\xbmc\video\dialogs\GUIDialogAudioSubtitleSettings.cpp">
      <Filter>video\dialogs</Filter>
    </ClCompile>
    <ClCompile Include="..\..\xbmc\video\dialogs\GUIDialogFileStacking.cpp">
      <Filter>video\dialogs</Filter>
    </ClCompile>
    <ClCompile Include="..\..\xbmc\video\dialogs\GUIDialogFullScreenInfo.cpp">
      <Filter>video\dialogs</Filter>
    </ClCompile>
    <ClCompile Include="..\..\xbmc\video\dialogs\GUIDialogTeletext.cpp">
      <Filter>video\dialogs</Filter>
    </ClCompile>
    <ClCompile Include="..\..\xbmc\video\dialogs\GUIDialogVideoBookmarks.cpp">
      <Filter>video\dialogs</Filter>
    </ClCompile>
    <ClCompile Include="..\..\xbmc\video\dialogs\GUIDialogVideoInfo.cpp">
      <Filter>video\dialogs</Filter>
    </ClCompile>
    <ClCompile Include="..\..\xbmc\video\dialogs\GUIDialogVideoOSD.cpp">
      <Filter>video\dialogs</Filter>
    </ClCompile>
    <ClCompile Include="..\..\xbmc\video\dialogs\GUIDialogVideoOverlay.cpp">
      <Filter>video\dialogs</Filter>
    </ClCompile>
    <ClCompile Include="..\..\xbmc\video\dialogs\GUIDialogVideoScan.cpp">
      <Filter>video\dialogs</Filter>
    </ClCompile>
    <ClCompile Include="..\..\xbmc\video\dialogs\GUIDialogVideoSettings.cpp">
      <Filter>video\dialogs</Filter>
    </ClCompile>
    <ClCompile Include="..\..\xbmc\video\windows\GUIWindowFullScreen.cpp">
      <Filter>video\windows</Filter>
    </ClCompile>
    <ClCompile Include="..\..\xbmc\video\windows\GUIWindowVideoBase.cpp">
      <Filter>video\windows</Filter>
    </ClCompile>
    <ClCompile Include="..\..\xbmc\video\windows\GUIWindowVideoNav.cpp">
      <Filter>video\windows</Filter>
    </ClCompile>
    <ClCompile Include="..\..\xbmc\video\windows\GUIWindowVideoPlaylist.cpp">
      <Filter>video\windows</Filter>
    </ClCompile>
    <ClCompile Include="..\..\xbmc\windowing\WinEventsSDL.cpp">
      <Filter>windowing</Filter>
    </ClCompile>
    <ClCompile Include="..\..\xbmc\windowing\WinSystem.cpp">
      <Filter>windowing</Filter>
    </ClCompile>
    <ClCompile Include="..\..\xbmc\windowing\windows\WinEventsWin32.cpp">
      <Filter>windowing\windows</Filter>
    </ClCompile>
    <ClCompile Include="..\..\xbmc\windowing\windows\WinSystemWin32.cpp">
      <Filter>windowing\windows</Filter>
    </ClCompile>
    <ClCompile Include="..\..\xbmc\windowing\windows\WinSystemWin32DX.cpp">
      <Filter>windowing\windows</Filter>
    </ClCompile>
    <ClCompile Include="..\..\xbmc\windowing\windows\WinSystemWin32GL.cpp">
      <Filter>windowing\windows</Filter>
    </ClCompile>
    <ClCompile Include="..\..\lib\tinyXML\tinystr.cpp">
      <Filter>libs\tinyxml</Filter>
    </ClCompile>
    <ClCompile Include="..\..\lib\tinyXML\tinyxml.cpp">
      <Filter>libs\tinyxml</Filter>
    </ClCompile>
    <ClCompile Include="..\..\lib\tinyXML\tinyxmlerror.cpp">
      <Filter>libs\tinyxml</Filter>
    </ClCompile>
    <ClCompile Include="..\..\lib\tinyXML\tinyxmlparser.cpp">
      <Filter>libs\tinyxml</Filter>
    </ClCompile>
    <ClCompile Include="..\..\xbmc\addons\GUIViewStateAddonBrowser.cpp">
      <Filter>addons</Filter>
    </ClCompile>
    <ClCompile Include="..\..\xbmc\addons\GUIWindowAddonBrowser.cpp">
      <Filter>addons</Filter>
    </ClCompile>
    <ClCompile Include="..\..\xbmc\interfaces\python\xbmcmodule\action.cpp">
      <Filter>interfaces\python\xbmcmodule</Filter>
    </ClCompile>
    <ClCompile Include="..\..\xbmc\interfaces\python\xbmcmodule\control.cpp">
      <Filter>interfaces\python\xbmcmodule</Filter>
    </ClCompile>
    <ClCompile Include="..\..\xbmc\interfaces\python\xbmcmodule\controlbutton.cpp">
      <Filter>interfaces\python\xbmcmodule</Filter>
    </ClCompile>
    <ClCompile Include="..\..\xbmc\interfaces\python\xbmcmodule\controlcheckmark.cpp">
      <Filter>interfaces\python\xbmcmodule</Filter>
    </ClCompile>
    <ClCompile Include="..\..\xbmc\interfaces\python\xbmcmodule\controlfadelabel.cpp">
      <Filter>interfaces\python\xbmcmodule</Filter>
    </ClCompile>
    <ClCompile Include="..\..\xbmc\interfaces\python\xbmcmodule\controlgroup.cpp">
      <Filter>interfaces\python\xbmcmodule</Filter>
    </ClCompile>
    <ClCompile Include="..\..\xbmc\interfaces\python\xbmcmodule\controlimage.cpp">
      <Filter>interfaces\python\xbmcmodule</Filter>
    </ClCompile>
    <ClCompile Include="..\..\xbmc\interfaces\python\xbmcmodule\controllabel.cpp">
      <Filter>interfaces\python\xbmcmodule</Filter>
    </ClCompile>
    <ClCompile Include="..\..\xbmc\interfaces\python\xbmcmodule\controllist.cpp">
      <Filter>interfaces\python\xbmcmodule</Filter>
    </ClCompile>
    <ClCompile Include="..\..\xbmc\interfaces\python\xbmcmodule\controlprogress.cpp">
      <Filter>interfaces\python\xbmcmodule</Filter>
    </ClCompile>
    <ClCompile Include="..\..\xbmc\interfaces\python\xbmcmodule\controlradiobutton.cpp">
      <Filter>interfaces\python\xbmcmodule</Filter>
    </ClCompile>
    <ClCompile Include="..\..\xbmc\interfaces\python\xbmcmodule\controlslider.cpp">
      <Filter>interfaces\python\xbmcmodule</Filter>
    </ClCompile>
    <ClCompile Include="..\..\xbmc\interfaces\python\xbmcmodule\controlspin.cpp">
      <Filter>interfaces\python\xbmcmodule</Filter>
    </ClCompile>
    <ClCompile Include="..\..\xbmc\interfaces\python\xbmcmodule\controltextbox.cpp">
      <Filter>interfaces\python\xbmcmodule</Filter>
    </ClCompile>
    <ClCompile Include="..\..\xbmc\interfaces\python\xbmcmodule\dialog.cpp">
      <Filter>interfaces\python\xbmcmodule</Filter>
    </ClCompile>
    <ClCompile Include="..\..\xbmc\interfaces\python\xbmcmodule\GUIPythonWindow.cpp">
      <Filter>interfaces\python\xbmcmodule</Filter>
    </ClCompile>
    <ClCompile Include="..\..\xbmc\interfaces\python\xbmcmodule\GUIPythonWindowDialog.cpp">
      <Filter>interfaces\python\xbmcmodule</Filter>
    </ClCompile>
    <ClCompile Include="..\..\xbmc\interfaces\python\xbmcmodule\GUIPythonWindowXML.cpp">
      <Filter>interfaces\python\xbmcmodule</Filter>
    </ClCompile>
    <ClCompile Include="..\..\xbmc\interfaces\python\xbmcmodule\GUIPythonWindowXMLDialog.cpp">
      <Filter>interfaces\python\xbmcmodule</Filter>
    </ClCompile>
    <ClCompile Include="..\..\xbmc\interfaces\python\xbmcmodule\infotagmusic.cpp">
      <Filter>interfaces\python\xbmcmodule</Filter>
    </ClCompile>
    <ClCompile Include="..\..\xbmc\interfaces\python\xbmcmodule\infotagvideo.cpp">
      <Filter>interfaces\python\xbmcmodule</Filter>
    </ClCompile>
    <ClCompile Include="..\..\xbmc\interfaces\python\xbmcmodule\keyboard.cpp">
      <Filter>interfaces\python\xbmcmodule</Filter>
    </ClCompile>
    <ClCompile Include="..\..\xbmc\interfaces\python\xbmcmodule\listitem.cpp">
      <Filter>interfaces\python\xbmcmodule</Filter>
    </ClCompile>
    <ClCompile Include="..\..\xbmc\interfaces\python\xbmcmodule\player.cpp">
      <Filter>interfaces\python\xbmcmodule</Filter>
    </ClCompile>
    <ClCompile Include="..\..\xbmc\interfaces\python\xbmcmodule\pyplaylist.cpp">
      <Filter>interfaces\python\xbmcmodule</Filter>
    </ClCompile>
    <ClCompile Include="..\..\xbmc\interfaces\python\xbmcmodule\PythonAddon.cpp">
      <Filter>interfaces\python\xbmcmodule</Filter>
    </ClCompile>
    <ClCompile Include="..\..\xbmc\interfaces\python\xbmcmodule\PythonPlayer.cpp">
      <Filter>interfaces\python\xbmcmodule</Filter>
    </ClCompile>
    <ClCompile Include="..\..\xbmc\interfaces\python\xbmcmodule\pyutil.cpp">
      <Filter>interfaces\python\xbmcmodule</Filter>
    </ClCompile>
    <ClCompile Include="..\..\xbmc\interfaces\python\xbmcmodule\window.cpp">
      <Filter>interfaces\python\xbmcmodule</Filter>
    </ClCompile>
    <ClCompile Include="..\..\xbmc\interfaces\python\xbmcmodule\winxml.cpp">
      <Filter>interfaces\python\xbmcmodule</Filter>
    </ClCompile>
    <ClCompile Include="..\..\xbmc\interfaces\python\xbmcmodule\winxmldialog.cpp">
      <Filter>interfaces\python\xbmcmodule</Filter>
    </ClCompile>
    <ClCompile Include="..\..\xbmc\interfaces\python\xbmcmodule\xbmcaddonmodule.cpp">
      <Filter>interfaces\python\xbmcmodule</Filter>
    </ClCompile>
    <ClCompile Include="..\..\xbmc\interfaces\python\xbmcmodule\xbmcguimodule.cpp">
      <Filter>interfaces\python\xbmcmodule</Filter>
    </ClCompile>
    <ClCompile Include="..\..\xbmc\interfaces\python\xbmcmodule\xbmcmodule.cpp">
      <Filter>interfaces\python\xbmcmodule</Filter>
    </ClCompile>
    <ClCompile Include="..\..\xbmc\interfaces\python\xbmcmodule\xbmcplugin.cpp">
      <Filter>interfaces\python\xbmcmodule</Filter>
    </ClCompile>
    <ClCompile Include="..\..\xbmc\utils\ssrc.cpp">
      <Filter>cores</Filter>
    </ClCompile>
    <ClCompile Include="..\..\xbmc\dialogs\GUIDialogCache.cpp">
      <Filter>dialogs</Filter>
    </ClCompile>
    <ClCompile Include="..\..\lib\jsoncpp\src\lib_json\json_reader.cpp">
      <Filter>libs\jsoncpp</Filter>
    </ClCompile>
    <ClCompile Include="..\..\lib\jsoncpp\src\lib_json\json_value.cpp">
      <Filter>libs\jsoncpp</Filter>
    </ClCompile>
    <ClCompile Include="..\..\lib\jsoncpp\src\lib_json\json_writer.cpp">
      <Filter>libs\jsoncpp</Filter>
    </ClCompile>
    <ClCompile Include="..\..\xbmc\interfaces\Builtins.cpp">
      <Filter>interfaces</Filter>
    </ClCompile>
    <ClCompile Include="..\..\xbmc\interfaces\AnnouncementManager.cpp">
      <Filter>interfaces</Filter>
    </ClCompile>
    <ClCompile Include="..\..\xbmc\powermanagement\DPMSSupport.cpp">
      <Filter>powermanagement</Filter>
    </ClCompile>
    <ClCompile Include="..\..\xbmc\windows\GUIMediaWindow.cpp">
      <Filter>windows</Filter>
    </ClCompile>
    <ClCompile Include="..\..\xbmc\windows\GUIWindowFileManager.cpp">
      <Filter>windows</Filter>
    </ClCompile>
    <ClCompile Include="..\..\xbmc\windows\GUIWindowHome.cpp">
      <Filter>windows</Filter>
    </ClCompile>
    <ClCompile Include="..\..\xbmc\windows\GUIWindowLoginScreen.cpp">
      <Filter>windows</Filter>
    </ClCompile>
    <ClCompile Include="..\..\xbmc\windows\GUIWindowPointer.cpp">
      <Filter>windows</Filter>
    </ClCompile>
    <ClCompile Include="..\..\xbmc\windows\GUIWindowScreensaver.cpp">
      <Filter>windows</Filter>
    </ClCompile>
    <ClCompile Include="..\..\xbmc\windows\GUIWindowStartup.cpp">
      <Filter>windows</Filter>
    </ClCompile>
    <ClCompile Include="..\..\xbmc\windows\GUIWindowSystemInfo.cpp">
      <Filter>windows</Filter>
    </ClCompile>
    <ClCompile Include="..\..\xbmc\windows\GUIWindowWeather.cpp">
      <Filter>windows</Filter>
    </ClCompile>
    <ClCompile Include="..\..\xbmc\utils\LangCodeExpander.cpp">
      <Filter>utils</Filter>
    </ClCompile>
    <ClCompile Include="..\..\xbmc\FileSystem\udf25.cpp">
      <Filter>filesystem</Filter>
    </ClCompile>
    <ClCompile Include="..\..\xbmc\FileSystem\UDFDirectory.cpp">
      <Filter>filesystem</Filter>
    </ClCompile>
    <ClCompile Include="..\..\xbmc\FileSystem\FileUDF.cpp">
      <Filter>filesystem</Filter>
    </ClCompile>
    <ClCompile Include="..\..\xbmc\ApplicationMessenger.cpp">
      <Filter>utils</Filter>
    </ClCompile>
    <ClCompile Include="..\..\xbmc\Autorun.cpp">
      <Filter>utils</Filter>
    </ClCompile>
    <ClCompile Include="..\..\xbmc\AutoSwitch.cpp">
      <Filter>utils</Filter>
    </ClCompile>
    <ClCompile Include="..\..\xbmc\pictures\PictureThumbLoader.cpp">
      <Filter>BackgroundLoaders</Filter>
    </ClCompile>
    <ClCompile Include="..\..\xbmc\BackgroundInfoLoader.cpp">
      <Filter>BackgroundLoaders</Filter>
    </ClCompile>
    <ClCompile Include="..\..\xbmc\ThumbLoader.cpp">
      <Filter>BackgroundLoaders</Filter>
    </ClCompile>
    <ClCompile Include="..\..\xbmc\CueDocument.cpp">
      <Filter>utils</Filter>
    </ClCompile>
    <ClCompile Include="..\..\xbmc\DateTime.cpp">
      <Filter>utils</Filter>
    </ClCompile>
    <ClCompile Include="..\..\xbmc\DynamicDll.cpp">
      <Filter>utils</Filter>
    </ClCompile>
    <ClCompile Include="..\..\xbmc\Favourites.cpp">
      <Filter>utils</Filter>
    </ClCompile>
    <ClCompile Include="..\..\xbmc\FileItem.cpp">
      <Filter>utils</Filter>
    </ClCompile>
    <ClCompile Include="..\..\xbmc\GUIInfoManager.cpp">
      <Filter>utils</Filter>
    </ClCompile>
    <ClCompile Include="..\..\xbmc\GUIPassword.cpp">
      <Filter>utils</Filter>
    </ClCompile>
    <ClCompile Include="..\..\xbmc\GUILargeTextureManager.cpp">
      <Filter>windows</Filter>
    </ClCompile>
    <ClCompile Include="..\..\xbmc\GUIViewControl.cpp">
      <Filter>windows</Filter>
    </ClCompile>
    <ClCompile Include="..\..\xbmc\GUIViewState.cpp">
      <Filter>windows</Filter>
    </ClCompile>
    <ClCompile Include="..\..\xbmc\LangInfo.cpp">
      <Filter>utils</Filter>
    </ClCompile>
    <ClCompile Include="..\..\xbmc\MediaSource.cpp">
      <Filter>utils</Filter>
    </ClCompile>
    <ClCompile Include="..\..\xbmc\URL.cpp">
      <Filter>utils</Filter>
    </ClCompile>
    <ClCompile Include="..\..\xbmc\Util.cpp">
      <Filter>utils</Filter>
    </ClCompile>
    <ClCompile Include="..\..\xbmc\NfoFile.cpp">
      <Filter>utils</Filter>
    </ClCompile>
    <ClCompile Include="..\..\xbmc\PartyModeManager.cpp">
      <Filter>utils</Filter>
    </ClCompile>
    <ClCompile Include="..\..\xbmc\PasswordManager.cpp">
      <Filter>utils</Filter>
    </ClCompile>
    <ClCompile Include="..\..\xbmc\PlayListPlayer.cpp">
      <Filter>playlists</Filter>
    </ClCompile>
    <ClCompile Include="..\..\xbmc\SectionLoader.cpp">
      <Filter>utils</Filter>
    </ClCompile>
    <ClCompile Include="..\..\xbmc\SortFileItem.cpp">
      <Filter>utils</Filter>
    </ClCompile>
    <ClCompile Include="..\..\xbmc\Temperature.cpp">
      <Filter>utils</Filter>
    </ClCompile>
    <ClCompile Include="..\..\xbmc\TextureCache.cpp">
      <Filter>utils</Filter>
    </ClCompile>
    <ClCompile Include="..\..\xbmc\TextureDatabase.cpp">
      <Filter>utils</Filter>
    </ClCompile>
    <ClCompile Include="..\..\xbmc\ThumbnailCache.cpp">
      <Filter>utils</Filter>
    </ClCompile>
    <ClCompile Include="..\..\xbmc\dbwrappers\sqlitedataset.cpp">
      <Filter>libs\sqlite</Filter>
    </ClCompile>
    <ClCompile Include="..\..\xbmc\dbwrappers\mysqldataset.cpp">
      <Filter>libs\mysql</Filter>
    </ClCompile>
    <ClCompile Include="..\..\xbmc\addons\AddonDatabase.cpp">
      <Filter>database</Filter>
    </ClCompile>
    <ClCompile Include="..\..\xbmc\music\MusicDatabase.cpp">
      <Filter>database</Filter>
    </ClCompile>
    <ClCompile Include="..\..\xbmc\ViewDatabase.cpp">
      <Filter>database</Filter>
    </ClCompile>
    <ClCompile Include="..\..\xbmc\video\VideoDatabase.cpp">
      <Filter>database</Filter>
    </ClCompile>
    <ClCompile Include="..\..\xbmc\programs\ProgramDatabase.cpp">
      <Filter>database</Filter>
    </ClCompile>
    <ClCompile Include="..\..\xbmc\XBApplicationEx.cpp">
      <Filter>utils</Filter>
    </ClCompile>
    <ClCompile Include="..\..\xbmc\guilib\GUIFontTTF.cpp">
      <Filter>guilib\Rendering\Base</Filter>
    </ClCompile>
    <ClCompile Include="..\..\xbmc\guilib\GUITexture.cpp">
      <Filter>guilib\Rendering\Base</Filter>
    </ClCompile>
    <ClCompile Include="..\..\xbmc\guilib\Texture.cpp">
      <Filter>guilib\Rendering\Base</Filter>
    </ClCompile>
    <ClCompile Include="..\..\xbmc\guilib\TextureManager.cpp">
      <Filter>guilib\Rendering\Base</Filter>
    </ClCompile>
    <ClCompile Include="..\..\xbmc\guilib\GUIFontTTFDX.cpp">
      <Filter>guilib\Rendering\DX</Filter>
    </ClCompile>
    <ClCompile Include="..\..\xbmc\guilib\GUITextureD3D.cpp">
      <Filter>guilib\Rendering\DX</Filter>
    </ClCompile>
    <ClCompile Include="..\..\xbmc\guilib\TextureDX.cpp">
      <Filter>guilib\Rendering\DX</Filter>
    </ClCompile>
    <ClCompile Include="..\..\xbmc\guilib\GUIFontTTFGL.cpp">
      <Filter>guilib\Rendering\GL</Filter>
    </ClCompile>
    <ClCompile Include="..\..\xbmc\guilib\GUITextureGL.cpp">
      <Filter>guilib\Rendering\GL</Filter>
    </ClCompile>
    <ClCompile Include="..\..\xbmc\guilib\GUITextureGLES.cpp">
      <Filter>guilib\Rendering\GL</Filter>
    </ClCompile>
    <ClCompile Include="..\..\xbmc\guilib\TextureGL.cpp">
      <Filter>guilib\Rendering\GL</Filter>
    </ClCompile>
    <ClCompile Include="..\..\xbmc\guilib\GraphicContext.cpp">
      <Filter>guilib\Rendering\Base</Filter>
    </ClCompile>
    <ClCompile Include="..\..\xbmc\addons\AddonInstaller.cpp">
      <Filter>addons</Filter>
    </ClCompile>
    <ClCompile Include="..\..\xbmc\utils\GLUtils.cpp">
      <Filter>utils</Filter>
    </ClCompile>
    <ClCompile Include="..\..\xbmc\win32\stdio_utf8.cpp">
      <Filter>win32</Filter>
    </ClCompile>
    <ClCompile Include="..\..\xbmc\win32\stat_utf8.cpp">
      <Filter>win32</Filter>
    </ClCompile>
    <ClCompile Include="..\..\xbmc\interfaces\python\xbmcmodule\xbmcvfsmodule.cpp">
      <Filter>interfaces\python\xbmcmodule</Filter>
    </ClCompile>
    <ClCompile Include="..\..\xbmc\cores\VideoRenderers\RenderCapture.cpp">
      <Filter>cores\VideoRenderers</Filter>
    </ClCompile>
    <ClCompile Include="..\..\xbmc\dialogs\GUIDialogPlayEject.cpp">
      <Filter>dialogs</Filter>
    </ClCompile>
<<<<<<< HEAD
    <ClCompile Include="..\..\xbmc\filesystem\CacheCircular.cpp" />
=======
    <ClCompile Include="..\..\xbmc\interfaces\json-rpc\JSONServiceDescription.cpp">
      <Filter>interfaces\json-rpc</Filter>
    </ClCompile>
>>>>>>> b99fe5be
  </ItemGroup>
  <ItemGroup>
    <ClInclude Include="..\..\xbmc\win32\pch.h">
      <Filter>win32</Filter>
    </ClInclude>
    <ClInclude Include="..\..\xbmc\win32\PlatformDefs.h">
      <Filter>win32</Filter>
    </ClInclude>
    <ClInclude Include="..\..\xbmc\win32\WIN32Util.h">
      <Filter>win32</Filter>
    </ClInclude>
    <ClInclude Include="..\..\xbmc\win32\WINDirectSound.h">
      <Filter>win32</Filter>
    </ClInclude>
    <ClInclude Include="..\..\xbmc\win32\WindowHelper.h">
      <Filter>win32</Filter>
    </ClInclude>
    <ClInclude Include="..\..\xbmc\win32\WINFileSMB.h">
      <Filter>win32</Filter>
    </ClInclude>
    <ClInclude Include="..\..\xbmc\win32\WINSMBDirectory.h">
      <Filter>win32</Filter>
    </ClInclude>
    <ClInclude Include="..\..\xbmc\win32\XCriticalSection.h">
      <Filter>win32</Filter>
    </ClInclude>
    <ClInclude Include="..\..\xbmc\cores\DummyVideoPlayer.h">
      <Filter>cores</Filter>
    </ClInclude>
    <ClInclude Include="..\..\xbmc\cores\IPlayer.h">
      <Filter>cores</Filter>
    </ClInclude>
    <ClInclude Include="..\..\xbmc\cores\dvdplayer\dvd_config.h">
      <Filter>cores\dvdplayer</Filter>
    </ClInclude>
    <ClInclude Include="..\..\xbmc\cores\dvdplayer\DVDAudio.h">
      <Filter>cores\dvdplayer</Filter>
    </ClInclude>
    <ClInclude Include="..\..\xbmc\cores\dvdplayer\DVDClock.h">
      <Filter>cores\dvdplayer</Filter>
    </ClInclude>
    <ClInclude Include="..\..\xbmc\cores\dvdplayer\DVDDemuxSPU.h">
      <Filter>cores\dvdplayer</Filter>
    </ClInclude>
    <ClInclude Include="..\..\xbmc\cores\dvdplayer\DVDDemuxers\DVDDemuxVobsub.h">
      <Filter>cores\dvdplayer</Filter>
    </ClInclude>
    <ClInclude Include="..\..\xbmc\cores\dvdplayer\DVDFileInfo.h">
      <Filter>cores\dvdplayer</Filter>
    </ClInclude>
    <ClInclude Include="..\..\xbmc\cores\dvdplayer\DVDInputStreams\DVDInputStreamTV.h">
      <Filter>cores\dvdplayer</Filter>
    </ClInclude>
    <ClInclude Include="..\..\xbmc\cores\dvdplayer\DVDMessage.h">
      <Filter>cores\dvdplayer</Filter>
    </ClInclude>
    <ClInclude Include="..\..\xbmc\cores\dvdplayer\DVDMessageQueue.h">
      <Filter>cores\dvdplayer</Filter>
    </ClInclude>
    <ClInclude Include="..\..\xbmc\cores\dvdplayer\DVDMessageTracker.h">
      <Filter>cores\dvdplayer</Filter>
    </ClInclude>
    <ClInclude Include="..\..\xbmc\cores\dvdplayer\DVDOverlayContainer.h">
      <Filter>cores\dvdplayer</Filter>
    </ClInclude>
    <ClInclude Include="..\..\xbmc\cores\dvdplayer\DVDOverlayRenderer.h">
      <Filter>cores\dvdplayer</Filter>
    </ClInclude>
    <ClInclude Include="..\..\xbmc\cores\dvdplayer\DVDPerformanceCounter.h">
      <Filter>cores\dvdplayer</Filter>
    </ClInclude>
    <ClInclude Include="..\..\xbmc\cores\dvdplayer\DVDPlayer.h">
      <Filter>cores\dvdplayer</Filter>
    </ClInclude>
    <ClInclude Include="..\..\xbmc\cores\dvdplayer\DVDPlayerAudio.h">
      <Filter>cores\dvdplayer</Filter>
    </ClInclude>
    <ClInclude Include="..\..\xbmc\cores\dvdplayer\DVDPlayerAudioResampler.h">
      <Filter>cores\dvdplayer</Filter>
    </ClInclude>
    <ClInclude Include="..\..\xbmc\cores\dvdplayer\DVDPlayerSubtitle.h">
      <Filter>cores\dvdplayer</Filter>
    </ClInclude>
    <ClInclude Include="..\..\xbmc\cores\dvdplayer\DVDPlayerTeletext.h">
      <Filter>cores\dvdplayer</Filter>
    </ClInclude>
    <ClInclude Include="..\..\xbmc\cores\dvdplayer\DVDPlayerVideo.h">
      <Filter>cores\dvdplayer</Filter>
    </ClInclude>
    <ClInclude Include="..\..\xbmc\cores\dvdplayer\DVDStreamInfo.h">
      <Filter>cores\dvdplayer</Filter>
    </ClInclude>
    <ClInclude Include="..\..\xbmc\cores\dvdplayer\DVDTSCorrection.h">
      <Filter>cores\dvdplayer</Filter>
    </ClInclude>
    <ClInclude Include="..\..\xbmc\cores\dvdplayer\Edl.h">
      <Filter>cores\dvdplayer</Filter>
    </ClInclude>
    <ClInclude Include="..\..\xbmc\cores\dvdplayer\IDVDPlayer.h">
      <Filter>cores\dvdplayer</Filter>
    </ClInclude>
    <ClInclude Include="..\..\xbmc\cores\dvdplayer\DVDCodecs\DVDCodecs.h">
      <Filter>cores\dvdplayer\DVDCodecs</Filter>
    </ClInclude>
    <ClInclude Include="..\..\xbmc\cores\dvdplayer\DVDCodecs\DVDCodecUtils.h">
      <Filter>cores\dvdplayer\DVDCodecs</Filter>
    </ClInclude>
    <ClInclude Include="..\..\xbmc\cores\dvdplayer\DVDCodecs\DVDFactoryCodec.h">
      <Filter>cores\dvdplayer\DVDCodecs</Filter>
    </ClInclude>
    <ClInclude Include="..\..\xbmc\cores\dvdplayer\DVDCodecs\Audio\DllLibMad.h">
      <Filter>cores\dvdplayer\DVDCodecs\Audio</Filter>
    </ClInclude>
    <ClInclude Include="..\..\xbmc\cores\dvdplayer\DVDCodecs\Audio\DVDAudioCodec.h">
      <Filter>cores\dvdplayer\DVDCodecs\Audio</Filter>
    </ClInclude>
    <ClInclude Include="..\..\xbmc\cores\dvdplayer\DVDCodecs\Audio\DVDAudioCodecFFmpeg.h">
      <Filter>cores\dvdplayer\DVDCodecs\Audio</Filter>
    </ClInclude>
    <ClInclude Include="..\..\xbmc\cores\dvdplayer\DVDCodecs\Audio\DVDAudioCodecLibMad.h">
      <Filter>cores\dvdplayer\DVDCodecs\Audio</Filter>
    </ClInclude>
    <ClInclude Include="..\..\xbmc\cores\dvdplayer\DVDCodecs\Audio\DVDAudioCodecLPcm.h">
      <Filter>cores\dvdplayer\DVDCodecs\Audio</Filter>
    </ClInclude>
    <ClInclude Include="..\..\xbmc\cores\dvdplayer\DVDCodecs\Audio\DVDAudioCodecPassthroughFFmpeg.h">
      <Filter>cores\dvdplayer\DVDCodecs\Audio</Filter>
    </ClInclude>
    <ClInclude Include="..\..\xbmc\cores\dvdplayer\DVDCodecs\Audio\DVDAudioCodecPcm.h">
      <Filter>cores\dvdplayer\DVDCodecs\Audio</Filter>
    </ClInclude>
    <ClInclude Include="..\..\xbmc\cores\dvdplayer\DVDCodecs\Audio\Encoders\DVDAudioEncoderFFmpeg.h">
      <Filter>cores\dvdplayer\DVDCodecs\Audio\Encoders</Filter>
    </ClInclude>
    <ClInclude Include="..\..\xbmc\cores\dvdplayer\DVDCodecs\Audio\Encoders\IDVDAudioEncoder.h">
      <Filter>cores\dvdplayer\DVDCodecs\Audio\Encoders</Filter>
    </ClInclude>
    <ClInclude Include="..\..\xbmc\cores\dvdplayer\DVDCodecs\Video\DllLibMpeg2.h">
      <Filter>cores\dvdplayer\DVDCodecs\Video</Filter>
    </ClInclude>
    <ClInclude Include="..\..\xbmc\cores\dvdplayer\DVDCodecs\Video\DVDVideoCodec.h">
      <Filter>cores\dvdplayer\DVDCodecs\Video</Filter>
    </ClInclude>
    <ClInclude Include="..\..\xbmc\cores\dvdplayer\DVDCodecs\Video\DVDVideoCodecCrystalHD.h">
      <Filter>cores\dvdplayer\DVDCodecs\Video</Filter>
    </ClInclude>
    <ClInclude Include="..\..\xbmc\cores\dvdplayer\DVDCodecs\Video\DVDVideoCodecFFmpeg.h">
      <Filter>cores\dvdplayer\DVDCodecs\Video</Filter>
    </ClInclude>
    <ClInclude Include="..\..\xbmc\cores\dvdplayer\DVDCodecs\Video\DVDVideoCodecLibMpeg2.h">
      <Filter>cores\dvdplayer\DVDCodecs\Video</Filter>
    </ClInclude>
    <ClInclude Include="..\..\xbmc\cores\dvdplayer\DVDCodecs\Video\DVDVideoPPFFmpeg.h">
      <Filter>cores\dvdplayer\DVDCodecs\Video</Filter>
    </ClInclude>
    <ClInclude Include="..\..\xbmc\cores\dvdplayer\DVDCodecs\Video\DXVA.h">
      <Filter>cores\dvdplayer\DVDCodecs\Video</Filter>
    </ClInclude>
    <ClInclude Include="..\..\xbmc\cores\dvdplayer\DVDCodecs\Overlay\DVDOverlay.h">
      <Filter>cores\dvdplayer\DVDCodecs\Overlay</Filter>
    </ClInclude>
    <ClInclude Include="..\..\xbmc\cores\dvdplayer\DVDCodecs\Overlay\DVDOverlayCodec.h">
      <Filter>cores\dvdplayer\DVDCodecs\Overlay</Filter>
    </ClInclude>
    <ClInclude Include="..\..\xbmc\cores\dvdplayer\DVDCodecs\Overlay\DVDOverlayCodecCC.h">
      <Filter>cores\dvdplayer\DVDCodecs\Overlay</Filter>
    </ClInclude>
    <ClInclude Include="..\..\xbmc\cores\dvdplayer\DVDCodecs\Overlay\DVDOverlayCodecFFmpeg.h">
      <Filter>cores\dvdplayer\DVDCodecs\Overlay</Filter>
    </ClInclude>
    <ClInclude Include="..\..\xbmc\cores\dvdplayer\DVDCodecs\Overlay\DVDOverlayCodecSSA.h">
      <Filter>cores\dvdplayer\DVDCodecs\Overlay</Filter>
    </ClInclude>
    <ClInclude Include="..\..\xbmc\cores\dvdplayer\DVDCodecs\Overlay\DVDOverlayCodecText.h">
      <Filter>cores\dvdplayer\DVDCodecs\Overlay</Filter>
    </ClInclude>
    <ClInclude Include="..\..\xbmc\cores\dvdplayer\DVDCodecs\Overlay\DVDOverlayImage.h">
      <Filter>cores\dvdplayer\DVDCodecs\Overlay</Filter>
    </ClInclude>
    <ClInclude Include="..\..\xbmc\cores\dvdplayer\DVDCodecs\Overlay\DVDOverlaySpu.h">
      <Filter>cores\dvdplayer\DVDCodecs\Overlay</Filter>
    </ClInclude>
    <ClInclude Include="..\..\xbmc\cores\dvdplayer\DVDCodecs\Overlay\DVDOverlaySSA.h">
      <Filter>cores\dvdplayer\DVDCodecs\Overlay</Filter>
    </ClInclude>
    <ClInclude Include="..\..\xbmc\cores\dvdplayer\DVDCodecs\Overlay\DVDOverlayText.h">
      <Filter>cores\dvdplayer\DVDCodecs\Overlay</Filter>
    </ClInclude>
    <ClInclude Include="..\..\xbmc\cores\dvdplayer\DVDCodecs\Overlay\libspucc\cc_decoder.h">
      <Filter>cores\dvdplayer\DVDCodecs\Overlay\libspucc</Filter>
    </ClInclude>
    <ClInclude Include="..\..\xbmc\cores\dvdplayer\DVDDemuxers\DVDDemux.h">
      <Filter>cores\dvdplayer\DVDDemuxers</Filter>
    </ClInclude>
    <ClInclude Include="..\..\xbmc\cores\dvdplayer\DVDDemuxers\DVDDemuxFFmpeg.h">
      <Filter>cores\dvdplayer\DVDDemuxers</Filter>
    </ClInclude>
    <ClInclude Include="..\..\xbmc\cores\dvdplayer\DVDDemuxers\DVDDemuxHTSP.h">
      <Filter>cores\dvdplayer\DVDDemuxers</Filter>
    </ClInclude>
    <ClInclude Include="..\..\xbmc\cores\dvdplayer\DVDDemuxers\DVDDemuxShoutcast.h">
      <Filter>cores\dvdplayer\DVDDemuxers</Filter>
    </ClInclude>
    <ClInclude Include="..\..\xbmc\cores\dvdplayer\DVDDemuxers\DVDDemuxUtils.h">
      <Filter>cores\dvdplayer\DVDDemuxers</Filter>
    </ClInclude>
    <ClInclude Include="..\..\xbmc\cores\dvdplayer\DVDDemuxers\DVDFactoryDemuxer.h">
      <Filter>cores\dvdplayer\DVDDemuxers</Filter>
    </ClInclude>
    <ClInclude Include="..\..\xbmc\cores\dvdplayer\DVDInputStreams\DllDvdNav.h">
      <Filter>cores\dvdplayer\DVDInputStreams</Filter>
    </ClInclude>
    <ClInclude Include="..\..\xbmc\cores\dvdplayer\DVDInputStreams\DVDFactoryInputStream.h">
      <Filter>cores\dvdplayer\DVDInputStreams</Filter>
    </ClInclude>
    <ClInclude Include="..\..\xbmc\cores\dvdplayer\DVDInputStreams\DVDInputStream.h">
      <Filter>cores\dvdplayer\DVDInputStreams</Filter>
    </ClInclude>
    <ClInclude Include="..\..\xbmc\cores\dvdplayer\DVDInputStreams\DVDInputStreamFFmpeg.h">
      <Filter>cores\dvdplayer\DVDInputStreams</Filter>
    </ClInclude>
    <ClInclude Include="..\..\xbmc\cores\dvdplayer\DVDInputStreams\DVDInputStreamFile.h">
      <Filter>cores\dvdplayer\DVDInputStreams</Filter>
    </ClInclude>
    <ClInclude Include="..\..\xbmc\cores\dvdplayer\DVDInputStreams\DVDInputStreamHTSP.h">
      <Filter>cores\dvdplayer\DVDInputStreams</Filter>
    </ClInclude>
    <ClInclude Include="..\..\xbmc\cores\dvdplayer\DVDInputStreams\DVDInputStreamHttp.h">
      <Filter>cores\dvdplayer\DVDInputStreams</Filter>
    </ClInclude>
    <ClInclude Include="..\..\xbmc\cores\dvdplayer\DVDInputStreams\DVDInputStreamMemory.h">
      <Filter>cores\dvdplayer\DVDInputStreams</Filter>
    </ClInclude>
    <ClInclude Include="..\..\xbmc\cores\dvdplayer\DVDInputStreams\DVDInputStreamNavigator.h">
      <Filter>cores\dvdplayer\DVDInputStreams</Filter>
    </ClInclude>
    <ClInclude Include="..\..\xbmc\cores\dvdplayer\DVDInputStreams\DVDInputStreamRTMP.h">
      <Filter>cores\dvdplayer\DVDInputStreams</Filter>
    </ClInclude>
    <ClInclude Include="..\..\xbmc\cores\dvdplayer\DVDInputStreams\DVDStateSerializer.h">
      <Filter>cores\dvdplayer\DVDInputStreams</Filter>
    </ClInclude>
    <ClInclude Include="..\..\lib\DllAvCodec.h">
      <Filter>cores\dvdplayer\DVDHeaders</Filter>
    </ClInclude>
    <ClInclude Include="..\..\lib\DllAvFormat.h">
      <Filter>cores\dvdplayer\DVDHeaders</Filter>
    </ClInclude>
    <ClInclude Include="..\..\lib\DllPostProc.h">
      <Filter>cores\dvdplayer\DVDHeaders</Filter>
    </ClInclude>
    <ClInclude Include="..\..\lib\DllSwScale.h">
      <Filter>cores\dvdplayer\DVDHeaders</Filter>
    </ClInclude>
    <ClInclude Include="..\..\lib\ffmpeg\libavformat\avformat.h">
      <Filter>cores\dvdplayer\DVDHeaders</Filter>
    </ClInclude>
    <ClInclude Include="..\..\lib\ffmpeg\libavutil\common.h">
      <Filter>cores\dvdplayer\DVDHeaders</Filter>
    </ClInclude>
    <ClInclude Include="..\..\lib\ffmpeg\libavformat\avio.h">
      <Filter>cores\dvdplayer\DVDHeaders</Filter>
    </ClInclude>
    <ClInclude Include="..\..\xbmc\cores\dvdplayer\DVDInputStreams\dvdnav\dvd_types.h">
      <Filter>cores\dvdplayer\DVDHeaders</Filter>
    </ClInclude>
    <ClInclude Include="..\..\xbmc\cores\dvdplayer\DVDInputStreams\dvdnav\dvdnav.h">
      <Filter>cores\dvdplayer\DVDHeaders</Filter>
    </ClInclude>
    <ClInclude Include="..\..\xbmc\cores\dvdplayer\DVDInputStreams\dvdnav\dvdnav_events.h">
      <Filter>cores\dvdplayer\DVDHeaders</Filter>
    </ClInclude>
    <ClInclude Include="..\..\xbmc\cores\dvdplayer\DVDInputStreams\dvdnav\dvdnav_internal.h">
      <Filter>cores\dvdplayer\DVDHeaders</Filter>
    </ClInclude>
    <ClInclude Include="..\..\xbmc\cores\dvdplayer\DVDInputStreams\dvdnav\ifo_types.h">
      <Filter>cores\dvdplayer\DVDHeaders</Filter>
    </ClInclude>
    <ClInclude Include="..\..\xbmc\cores\dvdplayer\DVDInputStreams\dvdnav\nav_types.h">
      <Filter>cores\dvdplayer\DVDHeaders</Filter>
    </ClInclude>
    <ClInclude Include="..\..\xbmc\cores\dvdplayer\DVDInputStreams\dvdnav\remap.h">
      <Filter>cores\dvdplayer\DVDHeaders</Filter>
    </ClInclude>
    <ClInclude Include="..\..\xbmc\cores\dvdplayer\DVDInputStreams\dvdnav\vm.h">
      <Filter>cores\dvdplayer\DVDHeaders</Filter>
    </ClInclude>
    <ClInclude Include="..\..\xbmc\cores\dvdplayer\DVDInputStreams\dvdnav\vmcmd.h">
      <Filter>cores\dvdplayer\DVDHeaders</Filter>
    </ClInclude>
    <ClInclude Include="..\..\xbmc\cores\dvdplayer\DVDSubtitles\DllLibass.h">
      <Filter>cores\dvdplayer\DVDSubtitles</Filter>
    </ClInclude>
    <ClInclude Include="..\..\xbmc\cores\dvdplayer\DVDSubtitles\DVDFactorySubtitle.h">
      <Filter>cores\dvdplayer\DVDSubtitles</Filter>
    </ClInclude>
    <ClInclude Include="..\..\xbmc\cores\dvdplayer\DVDSubtitles\DVDSubtitleLineCollection.h">
      <Filter>cores\dvdplayer\DVDSubtitles</Filter>
    </ClInclude>
    <ClInclude Include="..\..\xbmc\cores\dvdplayer\DVDSubtitles\DVDSubtitleParser.h">
      <Filter>cores\dvdplayer\DVDSubtitles</Filter>
    </ClInclude>
    <ClInclude Include="..\..\xbmc\cores\dvdplayer\DVDSubtitles\DVDSubtitleParserMicroDVD.h">
      <Filter>cores\dvdplayer\DVDSubtitles</Filter>
    </ClInclude>
    <ClInclude Include="..\..\xbmc\cores\dvdplayer\DVDSubtitles\DVDSubtitleParserMPL2.h">
      <Filter>cores\dvdplayer\DVDSubtitles</Filter>
    </ClInclude>
    <ClInclude Include="..\..\xbmc\cores\dvdplayer\DVDSubtitles\DVDSubtitleParserSami.h">
      <Filter>cores\dvdplayer\DVDSubtitles</Filter>
    </ClInclude>
    <ClInclude Include="..\..\xbmc\cores\dvdplayer\DVDSubtitles\DVDSubtitleParserSSA.h">
      <Filter>cores\dvdplayer\DVDSubtitles</Filter>
    </ClInclude>
    <ClInclude Include="..\..\xbmc\cores\dvdplayer\DVDSubtitles\DVDSubtitleParserSubrip.h">
      <Filter>cores\dvdplayer\DVDSubtitles</Filter>
    </ClInclude>
    <ClInclude Include="..\..\xbmc\cores\dvdplayer\DVDSubtitles\DVDSubtitleParserVplayer.h">
      <Filter>cores\dvdplayer\DVDSubtitles</Filter>
    </ClInclude>
    <ClInclude Include="..\..\xbmc\cores\dvdplayer\DVDSubtitles\DVDSubtitlesLibass.h">
      <Filter>cores\dvdplayer\DVDSubtitles</Filter>
    </ClInclude>
    <ClInclude Include="..\..\xbmc\cores\dvdplayer\DVDSubtitles\DVDSubtitleStream.h">
      <Filter>cores\dvdplayer\DVDSubtitles</Filter>
    </ClInclude>
    <ClInclude Include="..\..\xbmc\cores\paplayer\ADPCMCodec.h">
      <Filter>cores\paplayer</Filter>
    </ClInclude>
    <ClInclude Include="..\..\xbmc\cores\paplayer\AIFFcodec.h">
      <Filter>cores\paplayer</Filter>
    </ClInclude>
    <ClInclude Include="..\..\xbmc\cores\paplayer\ASAPCodec.h">
      <Filter>cores\paplayer</Filter>
    </ClInclude>
    <ClInclude Include="..\..\xbmc\cores\paplayer\AudioDecoder.h">
      <Filter>cores\paplayer</Filter>
    </ClInclude>
    <ClInclude Include="..\..\xbmc\cores\paplayer\CDDAcodec.h">
      <Filter>cores\paplayer</Filter>
    </ClInclude>
    <ClInclude Include="..\..\xbmc\cores\paplayer\CodecFactory.h">
      <Filter>cores\paplayer</Filter>
    </ClInclude>
    <ClInclude Include="..\..\lib\DllAdpcm.h">
      <Filter>cores\paplayer</Filter>
    </ClInclude>
    <ClInclude Include="..\..\lib\DllASAP.h">
      <Filter>cores\paplayer</Filter>
    </ClInclude>
    <ClInclude Include="..\..\lib\DllLibFlac.h">
      <Filter>cores\paplayer</Filter>
    </ClInclude>
    <ClInclude Include="..\..\lib\DllNosefart.h">
      <Filter>cores\paplayer</Filter>
    </ClInclude>
    <ClInclude Include="..\..\lib\DllSidplay2.h">
      <Filter>cores\paplayer</Filter>
    </ClInclude>
    <ClInclude Include="..\..\lib\DllStSound.h">
      <Filter>cores\paplayer</Filter>
    </ClInclude>
    <ClInclude Include="..\..\lib\DllTimidity.h">
      <Filter>cores\paplayer</Filter>
    </ClInclude>
    <ClInclude Include="..\..\lib\DllVorbisfile.h">
      <Filter>cores\paplayer</Filter>
    </ClInclude>
    <ClInclude Include="..\..\lib\DllWAVPack.h">
      <Filter>cores\paplayer</Filter>
    </ClInclude>
    <ClInclude Include="..\..\xbmc\cores\paplayer\DVDPlayerCodec.h">
      <Filter>cores\paplayer</Filter>
    </ClInclude>
    <ClInclude Include="..\..\xbmc\cores\paplayer\FLACcodec.h">
      <Filter>cores\paplayer</Filter>
    </ClInclude>
    <ClInclude Include="..\..\xbmc\cores\paplayer\ICodec.h">
      <Filter>cores\paplayer</Filter>
    </ClInclude>
    <ClInclude Include="..\..\xbmc\cores\paplayer\ModplugCodec.h">
      <Filter>cores\paplayer</Filter>
    </ClInclude>
    <ClInclude Include="..\..\xbmc\cores\paplayer\MP3codec.h">
      <Filter>cores\paplayer</Filter>
    </ClInclude>
    <ClInclude Include="..\..\xbmc\cores\paplayer\NSFCodec.h">
      <Filter>cores\paplayer</Filter>
    </ClInclude>
    <ClInclude Include="..\..\xbmc\cores\paplayer\OggCallback.h">
      <Filter>cores\paplayer</Filter>
    </ClInclude>
    <ClInclude Include="..\..\xbmc\cores\paplayer\OGGcodec.h">
      <Filter>cores\paplayer</Filter>
    </ClInclude>
    <ClInclude Include="..\..\xbmc\cores\paplayer\PAPlayer.h">
      <Filter>cores\paplayer</Filter>
    </ClInclude>
    <ClInclude Include="..\..\xbmc\cores\paplayer\ReplayGain.h">
      <Filter>cores\paplayer</Filter>
    </ClInclude>
    <ClInclude Include="..\..\xbmc\cores\paplayer\SIDCodec.h">
      <Filter>cores\paplayer</Filter>
    </ClInclude>
    <ClInclude Include="..\..\xbmc\cores\paplayer\SPCCodec.h">
      <Filter>cores\paplayer</Filter>
    </ClInclude>
    <ClInclude Include="..\..\xbmc\cores\paplayer\TimidityCodec.h">
      <Filter>cores\paplayer</Filter>
    </ClInclude>
    <ClInclude Include="..\..\xbmc\cores\paplayer\VGMCodec.h">
      <Filter>cores\paplayer</Filter>
    </ClInclude>
    <ClInclude Include="..\..\xbmc\cores\paplayer\WAVcodec.h">
      <Filter>cores\paplayer</Filter>
    </ClInclude>
    <ClInclude Include="..\..\xbmc\cores\paplayer\WAVPackcodec.h">
      <Filter>cores\paplayer</Filter>
    </ClInclude>
    <ClInclude Include="..\..\xbmc\cores\paplayer\YMCodec.h">
      <Filter>cores\paplayer</Filter>
    </ClInclude>
    <ClInclude Include="..\..\xbmc\cores\DllLoader\coff.h">
      <Filter>cores\DllLoader</Filter>
    </ClInclude>
    <ClInclude Include="..\..\xbmc\cores\DllLoader\coffldr.h">
      <Filter>cores\DllLoader</Filter>
    </ClInclude>
    <ClInclude Include="..\..\xbmc\cores\DllLoader\dll.h">
      <Filter>cores\DllLoader</Filter>
    </ClInclude>
    <ClInclude Include="..\..\xbmc\cores\DllLoader\dll_tracker.h">
      <Filter>cores\DllLoader</Filter>
    </ClInclude>
    <ClInclude Include="..\..\xbmc\cores\DllLoader\dll_tracker_file.h">
      <Filter>cores\DllLoader</Filter>
    </ClInclude>
    <ClInclude Include="..\..\xbmc\cores\DllLoader\dll_tracker_library.h">
      <Filter>cores\DllLoader</Filter>
    </ClInclude>
    <ClInclude Include="..\..\xbmc\cores\DllLoader\dll_util.h">
      <Filter>cores\DllLoader</Filter>
    </ClInclude>
    <ClInclude Include="..\..\xbmc\cores\DllLoader\DllLoader.h">
      <Filter>cores\DllLoader</Filter>
    </ClInclude>
    <ClInclude Include="..\..\xbmc\cores\DllLoader\DllLoaderContainer.h">
      <Filter>cores\DllLoader</Filter>
    </ClInclude>
    <ClInclude Include="..\..\xbmc\DllPaths.h">
      <Filter>cores\DllLoader</Filter>
    </ClInclude>
    <ClInclude Include="..\..\xbmc\DllPaths_win32.h">
      <Filter>cores\DllLoader</Filter>
    </ClInclude>
    <ClInclude Include="..\..\xbmc\cores\DllLoader\LibraryLoader.h">
      <Filter>cores\DllLoader</Filter>
    </ClInclude>
    <ClInclude Include="..\..\xbmc\cores\DllLoader\Win32DllLoader.h">
      <Filter>cores\DllLoader</Filter>
    </ClInclude>
    <ClInclude Include="..\..\xbmc\cores\DllLoader\exports\emu_dummy.h">
      <Filter>cores\DllLoader\exports</Filter>
    </ClInclude>
    <ClInclude Include="..\..\xbmc\cores\DllLoader\exports\emu_kernel32.h">
      <Filter>cores\DllLoader\exports</Filter>
    </ClInclude>
    <ClInclude Include="..\..\xbmc\cores\DllLoader\exports\emu_msvcrt.h">
      <Filter>cores\DllLoader\exports</Filter>
    </ClInclude>
    <ClInclude Include="..\..\xbmc\cores\DllLoader\exports\win32-dirent.h">
      <Filter>cores\DllLoader\exports</Filter>
    </ClInclude>
    <ClInclude Include="..\..\xbmc\cores\DllLoader\exports\emu_socket\emu_socket.h">
      <Filter>cores\DllLoader\exports\emu_socket</Filter>
    </ClInclude>
    <ClInclude Include="..\..\xbmc\cores\DllLoader\exports\util\EmuFileWrapper.h">
      <Filter>cores\DllLoader\exports\util</Filter>
    </ClInclude>
    <ClInclude Include="..\..\xbmc\cores\VideoRenderers\BaseRenderer.h">
      <Filter>cores\VideoRenderers</Filter>
    </ClInclude>
    <ClInclude Include="..\..\xbmc\cores\VideoRenderers\LinuxRenderer.h">
      <Filter>cores\VideoRenderers</Filter>
    </ClInclude>
    <ClInclude Include="..\..\xbmc\cores\VideoRenderers\LinuxRendererGL.h">
      <Filter>cores\VideoRenderers</Filter>
    </ClInclude>
    <ClInclude Include="..\..\xbmc\cores\VideoRenderers\OverlayRenderer.h">
      <Filter>cores\VideoRenderers</Filter>
    </ClInclude>
    <ClInclude Include="..\..\xbmc\cores\VideoRenderers\OverlayRendererDX.h">
      <Filter>cores\VideoRenderers</Filter>
    </ClInclude>
    <ClInclude Include="..\..\xbmc\cores\VideoRenderers\OverlayRendererGL.h">
      <Filter>cores\VideoRenderers</Filter>
    </ClInclude>
    <ClInclude Include="..\..\xbmc\cores\VideoRenderers\OverlayRendererUtil.h">
      <Filter>cores\VideoRenderers</Filter>
    </ClInclude>
    <ClInclude Include="..\..\xbmc\cores\VideoRenderers\RenderManager.h">
      <Filter>cores\VideoRenderers</Filter>
    </ClInclude>
    <ClInclude Include="..\..\xbmc\cores\VideoRenderers\WinRenderer.h">
      <Filter>cores\VideoRenderers</Filter>
    </ClInclude>
    <ClInclude Include="..\..\xbmc\cores\VideoRenderers\VideoShaders\ConvolutionKernels.h">
      <Filter>cores\VideoRenderers\Shaders</Filter>
    </ClInclude>
    <ClInclude Include="..\..\xbmc\cores\VideoRenderers\VideoShaders\VideoFilterShader.h">
      <Filter>cores\VideoRenderers\Shaders</Filter>
    </ClInclude>
    <ClInclude Include="..\..\xbmc\cores\VideoRenderers\VideoShaders\YUV2RGBShader.h">
      <Filter>cores\VideoRenderers\Shaders</Filter>
    </ClInclude>
    <ClInclude Include="..\..\xbmc\cores\AudioRenderers\AudioRendererFactory.h">
      <Filter>cores\AudioRenderers</Filter>
    </ClInclude>
    <ClInclude Include="..\..\xbmc\cores\AudioRenderers\NullDirectSound.h">
      <Filter>cores\AudioRenderers</Filter>
    </ClInclude>
    <ClInclude Include="..\..\xbmc\utils\PCMRemap.h">
      <Filter>cores\AudioRenderers</Filter>
    </ClInclude>
    <ClInclude Include="..\..\xbmc\cores\AudioRenderers\PulseAudioDirectSound.h">
      <Filter>cores\AudioRenderers</Filter>
    </ClInclude>
    <ClInclude Include="..\..\xbmc\cores\AudioRenderers\Win32DirectSound.h">
      <Filter>cores\AudioRenderers</Filter>
    </ClInclude>
    <ClInclude Include="..\..\xbmc\cores\AudioRenderers\Win32WASAPI.h">
      <Filter>cores\AudioRenderers</Filter>
    </ClInclude>
    <ClInclude Include="..\..\xbmc\cores\ExternalPlayer\ExternalPlayer.h">
      <Filter>cores\ExternalPlayer</Filter>
    </ClInclude>
    <ClInclude Include="..\..\xbmc\cores\playercorefactory\PlayerCoreConfig.h">
      <Filter>cores\PlayerCoreFactory</Filter>
    </ClInclude>
    <ClInclude Include="..\..\xbmc\cores\playercorefactory\PlayerCoreFactory.h">
      <Filter>cores\PlayerCoreFactory</Filter>
    </ClInclude>
    <ClInclude Include="..\..\xbmc\cores\playercorefactory\PlayerSelectionRule.h">
      <Filter>cores\PlayerCoreFactory</Filter>
    </ClInclude>
    <ClInclude Include="..\..\xbmc\FileSystem\AddonsDirectory.h">
      <Filter>filesystem</Filter>
    </ClInclude>
    <ClInclude Include="..\..\xbmc\FileSystem\ASAPFileDirectory.h">
      <Filter>filesystem</Filter>
    </ClInclude>
    <ClInclude Include="..\..\xbmc\FileSystem\CacheMemBuffer.h">
      <Filter>filesystem</Filter>
    </ClInclude>
    <ClInclude Include="..\..\xbmc\FileSystem\CacheStrategy.h">
      <Filter>filesystem</Filter>
    </ClInclude>
    <ClInclude Include="..\..\xbmc\FileSystem\CDDADirectory.h">
      <Filter>filesystem</Filter>
    </ClInclude>
    <ClInclude Include="..\..\xbmc\FileSystem\DAAPDirectory.h">
      <Filter>filesystem</Filter>
    </ClInclude>
    <ClInclude Include="..\..\xbmc\FileSystem\DAVDirectory.h">
      <Filter>filesystem</Filter>
    </ClInclude>
    <ClInclude Include="..\..\xbmc\FileSystem\DirectoryCache.h">
      <Filter>filesystem</Filter>
    </ClInclude>
    <ClInclude Include="..\..\xbmc\FileSystem\DirectoryTuxBox.h">
      <Filter>filesystem</Filter>
    </ClInclude>
    <ClInclude Include="..\..\xbmc\FileSystem\DllLibCMyth.h">
      <Filter>filesystem</Filter>
    </ClInclude>
    <ClInclude Include="..\..\xbmc\FileSystem\DllLibCurl.h">
      <Filter>filesystem</Filter>
    </ClInclude>
    <ClInclude Include="..\..\xbmc\FileSystem\FactoryFileDirectory.h">
      <Filter>filesystem</Filter>
    </ClInclude>
    <ClInclude Include="..\..\xbmc\FileSystem\FileCache.h">
      <Filter>filesystem</Filter>
    </ClInclude>
    <ClInclude Include="..\..\xbmc\FileSystem\FileCDDA.h">
      <Filter>filesystem</Filter>
    </ClInclude>
    <ClInclude Include="..\..\xbmc\FileSystem\FileCurl.h">
      <Filter>filesystem</Filter>
    </ClInclude>
    <ClInclude Include="..\..\xbmc\FileSystem\FileDAAP.h">
      <Filter>filesystem</Filter>
    </ClInclude>
    <ClInclude Include="..\..\xbmc\FileSystem\FileFileReader.h">
      <Filter>filesystem</Filter>
    </ClInclude>
    <ClInclude Include="..\..\xbmc\FileSystem\FileISO.h">
      <Filter>filesystem</Filter>
    </ClInclude>
    <ClInclude Include="..\..\xbmc\FileSystem\FileLastFM.h">
      <Filter>filesystem</Filter>
    </ClInclude>
    <ClInclude Include="..\..\xbmc\FileSystem\FileMusicDatabase.h">
      <Filter>filesystem</Filter>
    </ClInclude>
    <ClInclude Include="..\..\xbmc\FileSystem\FileRar.h">
      <Filter>filesystem</Filter>
    </ClInclude>
    <ClInclude Include="..\..\xbmc\FileSystem\FileRTV.h">
      <Filter>filesystem</Filter>
    </ClInclude>
    <ClInclude Include="..\..\xbmc\FileSystem\FileSFTP.h">
      <Filter>filesystem</Filter>
    </ClInclude>
    <ClInclude Include="..\..\xbmc\FileSystem\FileShoutcast.h">
      <Filter>filesystem</Filter>
    </ClInclude>
    <ClInclude Include="..\..\xbmc\FileSystem\FileSpecialProtocol.h">
      <Filter>filesystem</Filter>
    </ClInclude>
    <ClInclude Include="..\..\xbmc\FileSystem\FileTuxBox.h">
      <Filter>filesystem</Filter>
    </ClInclude>
    <ClInclude Include="..\..\xbmc\FileSystem\FileXBMSP.h">
      <Filter>filesystem</Filter>
    </ClInclude>
    <ClInclude Include="..\..\xbmc\FileSystem\FileZip.h">
      <Filter>filesystem</Filter>
    </ClInclude>
    <ClInclude Include="..\..\xbmc\FileSystem\FTPDirectory.h">
      <Filter>filesystem</Filter>
    </ClInclude>
    <ClInclude Include="..\..\xbmc\FileSystem\FTPParse.h">
      <Filter>filesystem</Filter>
    </ClInclude>
    <ClInclude Include="..\..\xbmc\FileSystem\HDHomeRun.h">
      <Filter>filesystem</Filter>
    </ClInclude>
    <ClInclude Include="..\..\xbmc\FileSystem\HTSPDirectory.h">
      <Filter>filesystem</Filter>
    </ClInclude>
    <ClInclude Include="..\..\xbmc\FileSystem\HTSPSession.h">
      <Filter>filesystem</Filter>
    </ClInclude>
    <ClInclude Include="..\..\xbmc\FileSystem\HTTPDirectory.h">
      <Filter>filesystem</Filter>
    </ClInclude>
    <ClInclude Include="..\..\xbmc\FileSystem\ISO9660Directory.h">
      <Filter>filesystem</Filter>
    </ClInclude>
    <ClInclude Include="..\..\xbmc\FileSystem\LastFMDirectory.h">
      <Filter>filesystem</Filter>
    </ClInclude>
    <ClInclude Include="..\..\xbmc\FileSystem\MultiPathDirectory.h">
      <Filter>filesystem</Filter>
    </ClInclude>
    <ClInclude Include="..\..\xbmc\FileSystem\MultiPathFile.h">
      <Filter>filesystem</Filter>
    </ClInclude>
    <ClInclude Include="..\..\xbmc\FileSystem\MusicDatabaseDirectory.h">
      <Filter>filesystem</Filter>
    </ClInclude>
    <ClInclude Include="..\..\xbmc\FileSystem\MusicFileDirectory.h">
      <Filter>filesystem</Filter>
    </ClInclude>
    <ClInclude Include="..\..\xbmc\FileSystem\MusicSearchDirectory.h">
      <Filter>filesystem</Filter>
    </ClInclude>
    <ClInclude Include="..\..\xbmc\FileSystem\MythDirectory.h">
      <Filter>filesystem</Filter>
    </ClInclude>
    <ClInclude Include="..\..\xbmc\FileSystem\MythFile.h">
      <Filter>filesystem</Filter>
    </ClInclude>
    <ClInclude Include="..\..\xbmc\FileSystem\MythSession.h">
      <Filter>filesystem</Filter>
    </ClInclude>
    <ClInclude Include="..\..\xbmc\FileSystem\NSFFileDirectory.h">
      <Filter>filesystem</Filter>
    </ClInclude>
    <ClInclude Include="..\..\xbmc\FileSystem\OGGFileDirectory.h">
      <Filter>filesystem</Filter>
    </ClInclude>
    <ClInclude Include="..\..\xbmc\FileSystem\PlaylistDirectory.h">
      <Filter>filesystem</Filter>
    </ClInclude>
    <ClInclude Include="..\..\xbmc\FileSystem\PlaylistFileDirectory.h">
      <Filter>filesystem</Filter>
    </ClInclude>
    <ClInclude Include="..\..\xbmc\FileSystem\PluginDirectory.h">
      <Filter>filesystem</Filter>
    </ClInclude>
    <ClInclude Include="..\..\xbmc\FileSystem\RarDirectory.h">
      <Filter>filesystem</Filter>
    </ClInclude>
    <ClInclude Include="..\..\xbmc\FileSystem\RarManager.h">
      <Filter>filesystem</Filter>
    </ClInclude>
    <ClInclude Include="..\..\xbmc\FileSystem\RSSDirectory.h">
      <Filter>filesystem</Filter>
    </ClInclude>
    <ClInclude Include="..\..\xbmc\FileSystem\RTVDirectory.h">
      <Filter>filesystem</Filter>
    </ClInclude>
    <ClInclude Include="..\..\xbmc\FileSystem\SAPDirectory.h">
      <Filter>filesystem</Filter>
    </ClInclude>
    <ClInclude Include="..\..\xbmc\FileSystem\SAPFile.h">
      <Filter>filesystem</Filter>
    </ClInclude>
    <ClInclude Include="..\..\xbmc\FileSystem\SFTPDirectory.h">
      <Filter>filesystem</Filter>
    </ClInclude>
    <ClInclude Include="..\..\xbmc\FileSystem\SIDFileDirectory.h">
      <Filter>filesystem</Filter>
    </ClInclude>
    <ClInclude Include="..\..\xbmc\FileSystem\SmartPlaylistDirectory.h">
      <Filter>filesystem</Filter>
    </ClInclude>
    <ClInclude Include="..\..\xbmc\FileSystem\SpecialProtocol.h">
      <Filter>filesystem</Filter>
    </ClInclude>
    <ClInclude Include="..\..\xbmc\FileSystem\SpecialProtocolDirectory.h">
      <Filter>filesystem</Filter>
    </ClInclude>
    <ClInclude Include="..\..\xbmc\FileSystem\StackDirectory.h">
      <Filter>filesystem</Filter>
    </ClInclude>
    <ClInclude Include="..\..\xbmc\FileSystem\SourcesDirectory.h">
      <Filter>filesystem</Filter>
    </ClInclude>
    <ClInclude Include="..\..\xbmc\FileSystem\UPnPDirectory.h">
      <Filter>filesystem</Filter>
    </ClInclude>
    <ClInclude Include="..\..\xbmc\FileSystem\VideoDatabaseDirectory.h">
      <Filter>filesystem</Filter>
    </ClInclude>
    <ClInclude Include="..\..\xbmc\FileSystem\VirtualPathDirectory.h">
      <Filter>filesystem</Filter>
    </ClInclude>
    <ClInclude Include="..\..\xbmc\FileSystem\VTPDirectory.h">
      <Filter>filesystem</Filter>
    </ClInclude>
    <ClInclude Include="..\..\xbmc\FileSystem\VTPFile.h">
      <Filter>filesystem</Filter>
    </ClInclude>
    <ClInclude Include="..\..\xbmc\FileSystem\VTPSession.h">
      <Filter>filesystem</Filter>
    </ClInclude>
    <ClInclude Include="..\..\xbmc\FileSystem\XBMSDirectory.h">
      <Filter>filesystem</Filter>
    </ClInclude>
    <ClInclude Include="..\..\xbmc\FileSystem\ZipDirectory.h">
      <Filter>filesystem</Filter>
    </ClInclude>
    <ClInclude Include="..\..\xbmc\FileSystem\ZipManager.h">
      <Filter>filesystem</Filter>
    </ClInclude>
    <ClInclude Include="..\..\xbmc\FileSystem\MusicDatabaseDirectory\DirectoryNode.h">
      <Filter>filesystem\MusicDatabaseDirectory</Filter>
    </ClInclude>
    <ClInclude Include="..\..\xbmc\FileSystem\MusicDatabaseDirectory\DirectoryNodeAlbum.h">
      <Filter>filesystem\MusicDatabaseDirectory</Filter>
    </ClInclude>
    <ClInclude Include="..\..\xbmc\FileSystem\MusicDatabaseDirectory\DirectoryNodeAlbumCompilations.h">
      <Filter>filesystem\MusicDatabaseDirectory</Filter>
    </ClInclude>
    <ClInclude Include="..\..\xbmc\FileSystem\MusicDatabaseDirectory\DirectoryNodeAlbumCompilationsSongs.h">
      <Filter>filesystem\MusicDatabaseDirectory</Filter>
    </ClInclude>
    <ClInclude Include="..\..\xbmc\FileSystem\MusicDatabaseDirectory\DirectoryNodeAlbumRecentlyAdded.h">
      <Filter>filesystem\MusicDatabaseDirectory</Filter>
    </ClInclude>
    <ClInclude Include="..\..\xbmc\FileSystem\MusicDatabaseDirectory\DirectoryNodeAlbumRecentlyAddedSong.h">
      <Filter>filesystem\MusicDatabaseDirectory</Filter>
    </ClInclude>
    <ClInclude Include="..\..\xbmc\FileSystem\MusicDatabaseDirectory\DirectoryNodeAlbumRecentlyPlayed.h">
      <Filter>filesystem\MusicDatabaseDirectory</Filter>
    </ClInclude>
    <ClInclude Include="..\..\xbmc\FileSystem\MusicDatabaseDirectory\DirectoryNodeAlbumRecentlyPlayedSong.h">
      <Filter>filesystem\MusicDatabaseDirectory</Filter>
    </ClInclude>
    <ClInclude Include="..\..\xbmc\FileSystem\MusicDatabaseDirectory\DirectoryNodeAlbumTop100.h">
      <Filter>filesystem\MusicDatabaseDirectory</Filter>
    </ClInclude>
    <ClInclude Include="..\..\xbmc\FileSystem\MusicDatabaseDirectory\DirectoryNodeAlbumTop100Song.h">
      <Filter>filesystem\MusicDatabaseDirectory</Filter>
    </ClInclude>
    <ClInclude Include="..\..\xbmc\FileSystem\MusicDatabaseDirectory\DirectoryNodeArtist.h">
      <Filter>filesystem\MusicDatabaseDirectory</Filter>
    </ClInclude>
    <ClInclude Include="..\..\xbmc\FileSystem\MusicDatabaseDirectory\DirectoryNodeGenre.h">
      <Filter>filesystem\MusicDatabaseDirectory</Filter>
    </ClInclude>
    <ClInclude Include="..\..\xbmc\FileSystem\MusicDatabaseDirectory\DirectoryNodeOverview.h">
      <Filter>filesystem\MusicDatabaseDirectory</Filter>
    </ClInclude>
    <ClInclude Include="..\..\xbmc\FileSystem\MusicDatabaseDirectory\DirectoryNodeRoot.h">
      <Filter>filesystem\MusicDatabaseDirectory</Filter>
    </ClInclude>
    <ClInclude Include="..\..\xbmc\FileSystem\MusicDatabaseDirectory\DirectoryNodeSingles.h">
      <Filter>filesystem\MusicDatabaseDirectory</Filter>
    </ClInclude>
    <ClInclude Include="..\..\xbmc\FileSystem\MusicDatabaseDirectory\DirectoryNodeSong.h">
      <Filter>filesystem\MusicDatabaseDirectory</Filter>
    </ClInclude>
    <ClInclude Include="..\..\xbmc\FileSystem\MusicDatabaseDirectory\DirectoryNodeSongTop100.h">
      <Filter>filesystem\MusicDatabaseDirectory</Filter>
    </ClInclude>
    <ClInclude Include="..\..\xbmc\FileSystem\MusicDatabaseDirectory\DirectoryNodeTop100.h">
      <Filter>filesystem\MusicDatabaseDirectory</Filter>
    </ClInclude>
    <ClInclude Include="..\..\xbmc\FileSystem\MusicDatabaseDirectory\DirectoryNodeYear.h">
      <Filter>filesystem\MusicDatabaseDirectory</Filter>
    </ClInclude>
    <ClInclude Include="..\..\xbmc\FileSystem\MusicDatabaseDirectory\DirectoryNodeYearAlbum.h">
      <Filter>filesystem\MusicDatabaseDirectory</Filter>
    </ClInclude>
    <ClInclude Include="..\..\xbmc\FileSystem\MusicDatabaseDirectory\DirectoryNodeYearSong.h">
      <Filter>filesystem\MusicDatabaseDirectory</Filter>
    </ClInclude>
    <ClInclude Include="..\..\xbmc\FileSystem\MusicDatabaseDirectory\QueryParams.h">
      <Filter>filesystem\MusicDatabaseDirectory</Filter>
    </ClInclude>
    <ClInclude Include="..\..\xbmc\FileSystem\VideoDatabaseDirectory\DirectoryNode.h">
      <Filter>filesystem\VideoDatabaseDirectory</Filter>
    </ClInclude>
    <ClInclude Include="..\..\xbmc\FileSystem\VideoDatabaseDirectory\DirectoryNodeActor.h">
      <Filter>filesystem\VideoDatabaseDirectory</Filter>
    </ClInclude>
    <ClInclude Include="..\..\xbmc\FileSystem\VideoDatabaseDirectory\DirectoryNodeDirector.h">
      <Filter>filesystem\VideoDatabaseDirectory</Filter>
    </ClInclude>
    <ClInclude Include="..\..\xbmc\FileSystem\VideoDatabaseDirectory\DirectoryNodeEpisodes.h">
      <Filter>filesystem\VideoDatabaseDirectory</Filter>
    </ClInclude>
    <ClInclude Include="..\..\xbmc\FileSystem\VideoDatabaseDirectory\DirectoryNodeGenre.h">
      <Filter>filesystem\VideoDatabaseDirectory</Filter>
    </ClInclude>
    <ClInclude Include="..\..\xbmc\FileSystem\VideoDatabaseDirectory\DirectoryNodeMoviesOverview.h">
      <Filter>filesystem\VideoDatabaseDirectory</Filter>
    </ClInclude>
    <ClInclude Include="..\..\xbmc\FileSystem\VideoDatabaseDirectory\DirectoryNodeMusicVideoAlbum.h">
      <Filter>filesystem\VideoDatabaseDirectory</Filter>
    </ClInclude>
    <ClInclude Include="..\..\xbmc\FileSystem\VideoDatabaseDirectory\DirectoryNodeMusicVideosOverview.h">
      <Filter>filesystem\VideoDatabaseDirectory</Filter>
    </ClInclude>
    <ClInclude Include="..\..\xbmc\FileSystem\VideoDatabaseDirectory\DirectoryNodeOverview.h">
      <Filter>filesystem\VideoDatabaseDirectory</Filter>
    </ClInclude>
    <ClInclude Include="..\..\xbmc\FileSystem\VideoDatabaseDirectory\DirectoryNodeRecentlyAddedEpisodes.h">
      <Filter>filesystem\VideoDatabaseDirectory</Filter>
    </ClInclude>
    <ClInclude Include="..\..\xbmc\FileSystem\VideoDatabaseDirectory\DirectoryNodeRecentlyAddedMovies.h">
      <Filter>filesystem\VideoDatabaseDirectory</Filter>
    </ClInclude>
    <ClInclude Include="..\..\xbmc\FileSystem\VideoDatabaseDirectory\DirectoryNodeRecentlyAddedMusicVideos.h">
      <Filter>filesystem\VideoDatabaseDirectory</Filter>
    </ClInclude>
    <ClInclude Include="..\..\xbmc\FileSystem\VideoDatabaseDirectory\DirectoryNodeRoot.h">
      <Filter>filesystem\VideoDatabaseDirectory</Filter>
    </ClInclude>
    <ClInclude Include="..\..\xbmc\FileSystem\VideoDatabaseDirectory\DirectoryNodeSeasons.h">
      <Filter>filesystem\VideoDatabaseDirectory</Filter>
    </ClInclude>
    <ClInclude Include="..\..\xbmc\FileSystem\VideoDatabaseDirectory\DirectoryNodeSets.h">
      <Filter>filesystem\VideoDatabaseDirectory</Filter>
    </ClInclude>
    <ClInclude Include="..\..\xbmc\FileSystem\VideoDatabaseDirectory\DirectoryNodeStudio.h">
      <Filter>filesystem\VideoDatabaseDirectory</Filter>
    </ClInclude>
    <ClInclude Include="..\..\xbmc\FileSystem\VideoDatabaseDirectory\DirectoryNodeTitleMovies.h">
      <Filter>filesystem\VideoDatabaseDirectory</Filter>
    </ClInclude>
    <ClInclude Include="..\..\xbmc\FileSystem\VideoDatabaseDirectory\DirectoryNodeTitleMusicVideos.h">
      <Filter>filesystem\VideoDatabaseDirectory</Filter>
    </ClInclude>
    <ClInclude Include="..\..\xbmc\FileSystem\VideoDatabaseDirectory\DirectoryNodeTitleTvShows.h">
      <Filter>filesystem\VideoDatabaseDirectory</Filter>
    </ClInclude>
    <ClInclude Include="..\..\xbmc\FileSystem\VideoDatabaseDirectory\DirectoryNodeTvShowsOverview.h">
      <Filter>filesystem\VideoDatabaseDirectory</Filter>
    </ClInclude>
    <ClInclude Include="..\..\xbmc\FileSystem\VideoDatabaseDirectory\DirectoryNodeYear.h">
      <Filter>filesystem\VideoDatabaseDirectory</Filter>
    </ClInclude>
    <ClInclude Include="..\..\xbmc\FileSystem\VideoDatabaseDirectory\QueryParams.h">
      <Filter>filesystem\VideoDatabaseDirectory</Filter>
    </ClInclude>
    <ClInclude Include="..\..\xbmc\addons\Addon.h">
      <Filter>addons</Filter>
    </ClInclude>
    <ClInclude Include="..\..\xbmc\addons\AddonDll.h">
      <Filter>addons</Filter>
    </ClInclude>
    <ClInclude Include="..\..\xbmc\addons\AddonManager.h">
      <Filter>addons</Filter>
    </ClInclude>
    <ClInclude Include="..\..\xbmc\addons\AddonStatusHandler.h">
      <Filter>addons</Filter>
    </ClInclude>
    <ClInclude Include="..\..\xbmc\addons\DllAddon.h">
      <Filter>addons</Filter>
    </ClInclude>
    <ClInclude Include="..\..\xbmc\addons\IAddon.h">
      <Filter>addons</Filter>
    </ClInclude>
    <ClInclude Include="..\..\xbmc\addons\Scraper.h">
      <Filter>addons</Filter>
    </ClInclude>
    <ClInclude Include="..\..\xbmc\addons\ScreenSaver.h">
      <Filter>addons</Filter>
    </ClInclude>
    <ClInclude Include="..\..\xbmc\addons\Visualisation.h">
      <Filter>addons</Filter>
    </ClInclude>
    <ClInclude Include="..\..\xbmc\addons\Repository.h">
      <Filter>addons</Filter>
    </ClInclude>
    <ClInclude Include="..\..\xbmc\addons\Skin.h">
      <Filter>addons</Filter>
    </ClInclude>
    <ClInclude Include="..\..\xbmc\FileSystem\VideoDatabaseDirectory\DirectoryNodeCountry.h">
      <Filter>filesystem\VideoDatabaseDirectory</Filter>
    </ClInclude>
    <ClInclude Include="..\..\xbmc\cdrip\DllFlacEnc.h">
      <Filter>cores\paplayer</Filter>
    </ClInclude>
    <ClInclude Include="..\..\xbmc\addons\PluginSource.h">
      <Filter>addons</Filter>
    </ClInclude>
    <ClInclude Include="..\..\xbmc\cores\dvdplayer\DVDCodecs\Video\CrystalHD.h">
      <Filter>cores\dvdplayer\DVDCodecs\Video</Filter>
    </ClInclude>
    <ClInclude Include="..\..\xbmc\cores\VideoRenderers\VideoShaders\WinVideoFilter.h">
      <Filter>cores\VideoRenderers\Shaders</Filter>
    </ClInclude>
    <ClInclude Include="..\..\xbmc\cores\dvdplayer\DVDSubtitles\DVDSubtitleTagMicroDVD.h">
      <Filter>cores\dvdplayer\DVDSubtitles</Filter>
    </ClInclude>
    <ClInclude Include="..\..\xbmc\cores\dvdplayer\DVDSubtitles\DVDSubtitleTagSami.h">
      <Filter>cores\dvdplayer\DVDSubtitles</Filter>
    </ClInclude>
    <ClInclude Include="..\..\xbmc\cores\dvdplayer\DVDInputStreams\DVDInputStreamBluray.h">
      <Filter>cores\dvdplayer\DVDInputStreams</Filter>
    </ClInclude>
    <ClInclude Include="..\..\xbmc\addons\Service.h">
      <Filter>addons</Filter>
    </ClInclude>
    <ClInclude Include="..\..\xbmc\guilib\GUIDialog.h">
      <Filter>guilib</Filter>
    </ClInclude>
    <ClInclude Include="..\..\xbmc\music\karaoke\cdgdata.h">
      <Filter>music\karaoke</Filter>
    </ClInclude>
    <ClInclude Include="..\..\xbmc\music\karaoke\GUIDialogKaraokeSongSelector.h">
      <Filter>music\karaoke</Filter>
    </ClInclude>
    <ClInclude Include="..\..\xbmc\music\karaoke\GUIWindowKaraokeLyrics.h">
      <Filter>music\karaoke</Filter>
    </ClInclude>
    <ClInclude Include="..\..\xbmc\music\karaoke\karaokelyrics.h">
      <Filter>music\karaoke</Filter>
    </ClInclude>
    <ClInclude Include="..\..\xbmc\music\karaoke\karaokelyricscdg.h">
      <Filter>music\karaoke</Filter>
    </ClInclude>
    <ClInclude Include="..\..\xbmc\music\karaoke\karaokelyricsfactory.h">
      <Filter>music\karaoke</Filter>
    </ClInclude>
    <ClInclude Include="..\..\xbmc\music\karaoke\karaokelyricsmanager.h">
      <Filter>music\karaoke</Filter>
    </ClInclude>
    <ClInclude Include="..\..\xbmc\music\karaoke\karaokelyricstext.h">
      <Filter>music\karaoke</Filter>
    </ClInclude>
    <ClInclude Include="..\..\xbmc\music\karaoke\karaokelyricstextkar.h">
      <Filter>music\karaoke</Filter>
    </ClInclude>
    <ClInclude Include="..\..\xbmc\music\karaoke\karaokelyricstextlrc.h">
      <Filter>music\karaoke</Filter>
    </ClInclude>
    <ClInclude Include="..\..\xbmc\music\karaoke\karaokelyricstextustar.h">
      <Filter>music\karaoke</Filter>
    </ClInclude>
    <ClInclude Include="..\..\xbmc\music\karaoke\karaokewindowbackground.h">
      <Filter>music\karaoke</Filter>
    </ClInclude>
    <ClInclude Include="..\..\xbmc\dbwrappers\Database.h">
      <Filter>database</Filter>
    </ClInclude>
    <ClInclude Include="..\..\xbmc\dbwrappers\dataset.h">
      <Filter>database</Filter>
    </ClInclude>
    <ClInclude Include="..\..\xbmc\dbwrappers\qry_dat.h">
      <Filter>database</Filter>
    </ClInclude>
    <ClInclude Include="..\..\xbmc\music\Album.h">
      <Filter>music</Filter>
    </ClInclude>
    <ClInclude Include="..\..\xbmc\music\Artist.h">
      <Filter>music</Filter>
    </ClInclude>
    <ClInclude Include="..\..\xbmc\music\GUIViewStateMusic.h">
      <Filter>music</Filter>
    </ClInclude>
    <ClInclude Include="..\..\xbmc\music\LastFmManager.h">
      <Filter>music</Filter>
    </ClInclude>
    <ClInclude Include="..\..\xbmc\music\MusicInfoLoader.h">
      <Filter>music</Filter>
    </ClInclude>
    <ClInclude Include="..\..\xbmc\music\Song.h">
      <Filter>music</Filter>
    </ClInclude>
    <ClInclude Include="..\..\xbmc\cdrip\EncoderWav.h">
      <Filter>cdrip</Filter>
    </ClInclude>
    <ClInclude Include="..\..\xbmc\cdrip\CDDAReader.h">
      <Filter>cdrip</Filter>
    </ClInclude>
    <ClInclude Include="..\..\xbmc\cdrip\CDDARipper.h">
      <Filter>cdrip</Filter>
    </ClInclude>
    <ClInclude Include="..\..\xbmc\cdrip\DllLameenc.h">
      <Filter>cdrip</Filter>
    </ClInclude>
    <ClInclude Include="..\..\xbmc\cdrip\DllOgg.h">
      <Filter>cdrip</Filter>
    </ClInclude>
    <ClInclude Include="..\..\xbmc\cdrip\DllVorbis.h">
      <Filter>cdrip</Filter>
    </ClInclude>
    <ClInclude Include="..\..\xbmc\cdrip\DllVorbisEnc.h">
      <Filter>cdrip</Filter>
    </ClInclude>
    <ClInclude Include="..\..\xbmc\cdrip\Encoder.h">
      <Filter>cdrip</Filter>
    </ClInclude>
    <ClInclude Include="..\..\xbmc\cdrip\EncoderFlac.h">
      <Filter>cdrip</Filter>
    </ClInclude>
    <ClInclude Include="..\..\xbmc\cdrip\EncoderLame.h">
      <Filter>cdrip</Filter>
    </ClInclude>
    <ClInclude Include="..\..\xbmc\cdrip\EncoderVorbis.h">
      <Filter>cdrip</Filter>
    </ClInclude>
    <ClInclude Include="..\..\xbmc\addons\DllLibCPluff.h">
      <Filter>addons</Filter>
    </ClInclude>
    <ClInclude Include="..\..\xbmc\addons\GUIDialogAddonInfo.h">
      <Filter>addons</Filter>
    </ClInclude>
    <ClInclude Include="..\..\xbmc\addons\GUIDialogAddonSettings.h">
      <Filter>addons</Filter>
    </ClInclude>
    <ClInclude Include="..\..\xbmc\dialogs\GUIDialogBoxBase.h">
      <Filter>dialogs</Filter>
    </ClInclude>
    <ClInclude Include="..\..\xbmc\dialogs\GUIDialogBusy.h">
      <Filter>dialogs</Filter>
    </ClInclude>
    <ClInclude Include="..\..\xbmc\dialogs\GUIDialogButtonMenu.h">
      <Filter>dialogs</Filter>
    </ClInclude>
    <ClInclude Include="..\..\xbmc\dialogs\GUIDialogContextMenu.h">
      <Filter>dialogs</Filter>
    </ClInclude>
    <ClInclude Include="..\..\xbmc\dialogs\GUIDialogFavourites.h">
      <Filter>dialogs</Filter>
    </ClInclude>
    <ClInclude Include="..\..\xbmc\dialogs\GUIDialogFileBrowser.h">
      <Filter>dialogs</Filter>
    </ClInclude>
    <ClInclude Include="..\..\xbmc\dialogs\GUIDialogGamepad.h">
      <Filter>dialogs</Filter>
    </ClInclude>
    <ClInclude Include="..\..\xbmc\dialogs\GUIDialogKaiToast.h">
      <Filter>dialogs</Filter>
    </ClInclude>
    <ClInclude Include="..\..\xbmc\dialogs\GUIDialogKeyboard.h">
      <Filter>dialogs</Filter>
    </ClInclude>
    <ClInclude Include="..\..\xbmc\dialogs\GUIDialogMediaSource.h">
      <Filter>dialogs</Filter>
    </ClInclude>
    <ClInclude Include="..\..\xbmc\dialogs\GUIDialogMuteBug.h">
      <Filter>dialogs</Filter>
    </ClInclude>
    <ClInclude Include="..\..\xbmc\dialogs\GUIDialogNumeric.h">
      <Filter>dialogs</Filter>
    </ClInclude>
    <ClInclude Include="..\..\xbmc\dialogs\GUIDialogOK.h">
      <Filter>dialogs</Filter>
    </ClInclude>
    <ClInclude Include="..\..\xbmc\dialogs\GUIDialogPlayerControls.h">
      <Filter>dialogs</Filter>
    </ClInclude>
    <ClInclude Include="..\..\xbmc\dialogs\GUIDialogProgress.h">
      <Filter>dialogs</Filter>
    </ClInclude>
    <ClInclude Include="..\..\xbmc\dialogs\GUIDialogSeekBar.h">
      <Filter>dialogs</Filter>
    </ClInclude>
    <ClInclude Include="..\..\xbmc\dialogs\GUIDialogSelect.h">
      <Filter>dialogs</Filter>
    </ClInclude>
    <ClInclude Include="..\..\xbmc\dialogs\GUIDialogSlider.h">
      <Filter>dialogs</Filter>
    </ClInclude>
    <ClInclude Include="..\..\xbmc\dialogs\GUIDialogSmartPlaylistEditor.h">
      <Filter>dialogs</Filter>
    </ClInclude>
    <ClInclude Include="..\..\xbmc\dialogs\GUIDialogSmartPlaylistRule.h">
      <Filter>dialogs</Filter>
    </ClInclude>
    <ClInclude Include="..\..\xbmc\dialogs\GUIDialogSubMenu.h">
      <Filter>dialogs</Filter>
    </ClInclude>
    <ClInclude Include="..\..\xbmc\dialogs\GUIDialogTextViewer.h">
      <Filter>dialogs</Filter>
    </ClInclude>
    <ClInclude Include="..\..\xbmc\dialogs\GUIDialogVolumeBar.h">
      <Filter>dialogs</Filter>
    </ClInclude>
    <ClInclude Include="..\..\xbmc\dialogs\GUIDialogYesNo.h">
      <Filter>dialogs</Filter>
    </ClInclude>
    <ClInclude Include="..\..\xbmc\filesystem\ILiveTV.h">
      <Filter>filesystem</Filter>
    </ClInclude>
    <ClInclude Include="..\..\xbmc\filesystem\zconf.h">
      <Filter>filesystem</Filter>
    </ClInclude>
    <ClInclude Include="..\..\xbmc\filesystem\ZeroconfDirectory.h">
      <Filter>filesystem</Filter>
    </ClInclude>
    <ClInclude Include="..\..\xbmc\Application.h" />
    <ClInclude Include="..\..\xbmc\system.h" />
    <ClInclude Include="..\..\xbmc\guilib\AnimatedGif.h">
      <Filter>guilib</Filter>
    </ClInclude>
    <ClInclude Include="..\..\xbmc\guilib\AudioContext.h">
      <Filter>guilib</Filter>
    </ClInclude>
    <ClInclude Include="..\..\xbmc\guilib\D3DResource.h">
      <Filter>guilib</Filter>
    </ClInclude>
    <ClInclude Include="..\..\xbmc\guilib\DDSImage.h">
      <Filter>guilib</Filter>
    </ClInclude>
    <ClInclude Include="..\..\xbmc\guilib\DirectXGraphics.h">
      <Filter>guilib</Filter>
    </ClInclude>
    <ClInclude Include="..\..\xbmc\guilib\FrameBufferObject.h">
      <Filter>guilib</Filter>
    </ClInclude>
    <ClInclude Include="..\..\xbmc\guilib\Geometry.h">
      <Filter>guilib</Filter>
    </ClInclude>
    <ClInclude Include="..\..\xbmc\guilib\gui3d.h">
      <Filter>guilib</Filter>
    </ClInclude>
    <ClInclude Include="..\..\xbmc\guilib\GUIActionDescriptor.h">
      <Filter>guilib</Filter>
    </ClInclude>
    <ClInclude Include="..\..\xbmc\guilib\GUIAudioManager.h">
      <Filter>guilib</Filter>
    </ClInclude>
    <ClInclude Include="..\..\xbmc\guilib\GUIBaseContainer.h">
      <Filter>guilib</Filter>
    </ClInclude>
    <ClInclude Include="..\..\xbmc\guilib\GUIBorderedImage.h">
      <Filter>guilib</Filter>
    </ClInclude>
    <ClInclude Include="..\..\xbmc\guilib\GUIButtonControl.h">
      <Filter>guilib</Filter>
    </ClInclude>
    <ClInclude Include="..\..\xbmc\guilib\GUIButtonScroller.h">
      <Filter>guilib</Filter>
    </ClInclude>
    <ClInclude Include="..\..\xbmc\guilib\GUICallback.h">
      <Filter>guilib</Filter>
    </ClInclude>
    <ClInclude Include="..\..\xbmc\guilib\GUICheckMarkControl.h">
      <Filter>guilib</Filter>
    </ClInclude>
    <ClInclude Include="..\..\xbmc\guilib\GUIColorManager.h">
      <Filter>guilib</Filter>
    </ClInclude>
    <ClInclude Include="..\..\xbmc\guilib\GUIControl.h">
      <Filter>guilib</Filter>
    </ClInclude>
    <ClInclude Include="..\..\xbmc\guilib\GUIControlFactory.h">
      <Filter>guilib</Filter>
    </ClInclude>
    <ClInclude Include="..\..\xbmc\guilib\GUIControlGroup.h">
      <Filter>guilib</Filter>
    </ClInclude>
    <ClInclude Include="..\..\xbmc\guilib\GUIControlGroupList.h">
      <Filter>guilib</Filter>
    </ClInclude>
    <ClInclude Include="..\..\xbmc\guilib\GUIControlProfiler.h">
      <Filter>guilib</Filter>
    </ClInclude>
    <ClInclude Include="..\..\xbmc\guilib\GUIEditControl.h">
      <Filter>guilib</Filter>
    </ClInclude>
    <ClInclude Include="..\..\xbmc\guilib\GUIFadeLabelControl.h">
      <Filter>guilib</Filter>
    </ClInclude>
    <ClInclude Include="..\..\xbmc\guilib\GUIFixedListContainer.h">
      <Filter>guilib</Filter>
    </ClInclude>
    <ClInclude Include="..\..\xbmc\guilib\GUIFont.h">
      <Filter>guilib</Filter>
    </ClInclude>
    <ClInclude Include="..\..\xbmc\guilib\GUIFontManager.h">
      <Filter>guilib</Filter>
    </ClInclude>
    <ClInclude Include="..\..\xbmc\guilib\GUIImage.h">
      <Filter>guilib</Filter>
    </ClInclude>
    <ClInclude Include="..\..\xbmc\guilib\GUIIncludes.h">
      <Filter>guilib</Filter>
    </ClInclude>
    <ClInclude Include="..\..\xbmc\guilib\GUIInfoTypes.h">
      <Filter>guilib</Filter>
    </ClInclude>
    <ClInclude Include="..\..\xbmc\guilib\GUILabel.h">
      <Filter>guilib</Filter>
    </ClInclude>
    <ClInclude Include="..\..\xbmc\guilib\GUILabelControl.h">
      <Filter>guilib</Filter>
    </ClInclude>
    <ClInclude Include="..\..\xbmc\guilib\GUIListContainer.h">
      <Filter>guilib</Filter>
    </ClInclude>
    <ClInclude Include="..\..\xbmc\guilib\GUIListGroup.h">
      <Filter>guilib</Filter>
    </ClInclude>
    <ClInclude Include="..\..\xbmc\guilib\GUIListItem.h">
      <Filter>guilib</Filter>
    </ClInclude>
    <ClInclude Include="..\..\xbmc\guilib\GUIListItemLayout.h">
      <Filter>guilib</Filter>
    </ClInclude>
    <ClInclude Include="..\..\xbmc\guilib\GUIListLabel.h">
      <Filter>guilib</Filter>
    </ClInclude>
    <ClInclude Include="..\..\xbmc\guilib\GUIMessage.h">
      <Filter>guilib</Filter>
    </ClInclude>
    <ClInclude Include="..\..\xbmc\guilib\GUIMoverControl.h">
      <Filter>guilib</Filter>
    </ClInclude>
    <ClInclude Include="..\..\xbmc\guilib\GUIMultiImage.h">
      <Filter>guilib</Filter>
    </ClInclude>
    <ClInclude Include="..\..\xbmc\guilib\GUIMultiSelectText.h">
      <Filter>guilib</Filter>
    </ClInclude>
    <ClInclude Include="..\..\xbmc\guilib\GUIPanelContainer.h">
      <Filter>guilib</Filter>
    </ClInclude>
    <ClInclude Include="..\..\xbmc\guilib\GUIProgressControl.h">
      <Filter>guilib</Filter>
    </ClInclude>
    <ClInclude Include="..\..\xbmc\guilib\GUIRadioButtonControl.h">
      <Filter>guilib</Filter>
    </ClInclude>
    <ClInclude Include="..\..\xbmc\guilib\GUIRenderingControl.h">
      <Filter>guilib</Filter>
    </ClInclude>
    <ClInclude Include="..\..\xbmc\guilib\GUIResizeControl.h">
      <Filter>guilib</Filter>
    </ClInclude>
    <ClInclude Include="..\..\xbmc\guilib\GUIRSSControl.h">
      <Filter>guilib</Filter>
    </ClInclude>
    <ClInclude Include="..\..\xbmc\guilib\GUIScrollBarControl.h">
      <Filter>guilib</Filter>
    </ClInclude>
    <ClInclude Include="..\..\xbmc\guilib\GUISelectButtonControl.h">
      <Filter>guilib</Filter>
    </ClInclude>
    <ClInclude Include="..\..\xbmc\guilib\GUISettingsSliderControl.h">
      <Filter>guilib</Filter>
    </ClInclude>
    <ClInclude Include="..\..\xbmc\guilib\GUIShader.h">
      <Filter>guilib</Filter>
    </ClInclude>
    <ClInclude Include="..\..\xbmc\guilib\GUISliderControl.h">
      <Filter>guilib</Filter>
    </ClInclude>
    <ClInclude Include="..\..\xbmc\guilib\GUISound.h">
      <Filter>guilib</Filter>
    </ClInclude>
    <ClInclude Include="..\..\xbmc\guilib\GUISpinControl.h">
      <Filter>guilib</Filter>
    </ClInclude>
    <ClInclude Include="..\..\xbmc\guilib\GUISpinControlEx.h">
      <Filter>guilib</Filter>
    </ClInclude>
    <ClInclude Include="..\..\xbmc\guilib\GUIStandardWindow.h">
      <Filter>guilib</Filter>
    </ClInclude>
    <ClInclude Include="..\..\xbmc\guilib\GUIStaticItem.h">
      <Filter>guilib</Filter>
    </ClInclude>
    <ClInclude Include="..\..\xbmc\guilib\GUITextBox.h">
      <Filter>guilib</Filter>
    </ClInclude>
    <ClInclude Include="..\..\xbmc\guilib\GUITextLayout.h">
      <Filter>guilib</Filter>
    </ClInclude>
    <ClInclude Include="..\..\xbmc\guilib\GUIToggleButtonControl.h">
      <Filter>guilib</Filter>
    </ClInclude>
    <ClInclude Include="..\..\xbmc\guilib\GUIVideoControl.h">
      <Filter>guilib</Filter>
    </ClInclude>
    <ClInclude Include="..\..\xbmc\guilib\GUIVisualisationControl.h">
      <Filter>guilib</Filter>
    </ClInclude>
    <ClInclude Include="..\..\xbmc\guilib\GUIWindow.h">
      <Filter>guilib</Filter>
    </ClInclude>
    <ClInclude Include="..\..\xbmc\guilib\GUIWindowManager.h">
      <Filter>guilib</Filter>
    </ClInclude>
    <ClInclude Include="..\..\xbmc\guilib\GUIWrappingListContainer.h">
      <Filter>guilib</Filter>
    </ClInclude>
    <ClInclude Include="..\..\xbmc\guilib\IAudioDeviceChangedCallback.h">
      <Filter>guilib</Filter>
    </ClInclude>
    <ClInclude Include="..\..\xbmc\guilib\IMsgTargetCallback.h">
      <Filter>guilib</Filter>
    </ClInclude>
    <ClInclude Include="..\..\xbmc\guilib\IWindowManagerCallback.h">
      <Filter>guilib</Filter>
    </ClInclude>
    <ClInclude Include="..\..\xbmc\guilib\Key.h">
      <Filter>guilib</Filter>
    </ClInclude>
    <ClInclude Include="..\..\xbmc\guilib\LocalizeStrings.h">
      <Filter>guilib</Filter>
    </ClInclude>
    <ClInclude Include="..\..\xbmc\guilib\MatrixGLES.h">
      <Filter>guilib</Filter>
    </ClInclude>
    <ClInclude Include="..\..\xbmc\guilib\Resolution.h">
      <Filter>guilib</Filter>
    </ClInclude>
    <ClInclude Include="..\..\xbmc\guilib\Shader.h">
      <Filter>guilib</Filter>
    </ClInclude>
    <ClInclude Include="..\..\xbmc\guilib\TextureBundle.h">
      <Filter>guilib</Filter>
    </ClInclude>
    <ClInclude Include="..\..\xbmc\guilib\TextureBundleXBT.h">
      <Filter>guilib</Filter>
    </ClInclude>
    <ClInclude Include="..\..\xbmc\guilib\TextureBundleXPR.h">
      <Filter>guilib</Filter>
    </ClInclude>
    <ClInclude Include="..\..\xbmc\guilib\TransformMatrix.h">
      <Filter>guilib</Filter>
    </ClInclude>
    <ClInclude Include="..\..\xbmc\guilib\Tween.h">
      <Filter>guilib</Filter>
    </ClInclude>
    <ClInclude Include="..\..\xbmc\guilib\VisibleEffect.h">
      <Filter>guilib</Filter>
    </ClInclude>
    <ClInclude Include="..\..\xbmc\guilib\XBTF.h">
      <Filter>guilib</Filter>
    </ClInclude>
    <ClInclude Include="..\..\xbmc\guilib\XBTFReader.h">
      <Filter>guilib</Filter>
    </ClInclude>
    <ClInclude Include="..\..\xbmc\filesystem\Directory.h">
      <Filter>filesystem</Filter>
    </ClInclude>
    <ClInclude Include="..\..\xbmc\filesystem\DirectoryHistory.h">
      <Filter>filesystem</Filter>
    </ClInclude>
    <ClInclude Include="..\..\xbmc\filesystem\FactoryDirectory.h">
      <Filter>filesystem</Filter>
    </ClInclude>
    <ClInclude Include="..\..\xbmc\filesystem\File.h">
      <Filter>filesystem</Filter>
    </ClInclude>
    <ClInclude Include="..\..\xbmc\filesystem\FileFactory.h">
      <Filter>filesystem</Filter>
    </ClInclude>
    <ClInclude Include="..\..\xbmc\filesystem\FileHD.h">
      <Filter>filesystem</Filter>
    </ClInclude>
    <ClInclude Include="..\..\xbmc\filesystem\HDDirectory.h">
      <Filter>filesystem</Filter>
    </ClInclude>
    <ClInclude Include="..\..\xbmc\filesystem\IDirectory.h">
      <Filter>filesystem</Filter>
    </ClInclude>
    <ClInclude Include="..\..\xbmc\filesystem\IFile.h">
      <Filter>filesystem</Filter>
    </ClInclude>
    <ClInclude Include="..\..\xbmc\filesystem\IFileDirectory.h">
      <Filter>filesystem</Filter>
    </ClInclude>
    <ClInclude Include="..\..\xbmc\filesystem\iso9660.h">
      <Filter>filesystem</Filter>
    </ClInclude>
    <ClInclude Include="..\..\xbmc\filesystem\VirtualDirectory.h">
      <Filter>filesystem</Filter>
    </ClInclude>
    <ClInclude Include="..\..\xbmc\input\ButtonTranslator.h">
      <Filter>input</Filter>
    </ClInclude>
    <ClInclude Include="..\..\xbmc\input\KeyboardLayoutConfiguration.h">
      <Filter>input</Filter>
    </ClInclude>
    <ClInclude Include="..\..\xbmc\input\KeyboardStat.h">
      <Filter>input</Filter>
    </ClInclude>
    <ClInclude Include="..\..\xbmc\input\MouseStat.h">
      <Filter>input</Filter>
    </ClInclude>
    <ClInclude Include="..\..\xbmc\input\SDLJoystick.h">
      <Filter>input</Filter>
    </ClInclude>
    <ClInclude Include="..\..\xbmc\input\XBIRRemote.h">
      <Filter>input</Filter>
    </ClInclude>
    <ClInclude Include="..\..\xbmc\input\XBMC_keyboard.h">
      <Filter>input</Filter>
    </ClInclude>
    <ClInclude Include="..\..\xbmc\input\XBMC_keysym.h">
      <Filter>input</Filter>
    </ClInclude>
    <ClInclude Include="..\..\xbmc\input\XBMC_mouse.h">
      <Filter>input</Filter>
    </ClInclude>
    <ClInclude Include="..\..\xbmc\input\XBMC_vkeys.h">
      <Filter>input</Filter>
    </ClInclude>
    <ClInclude Include="..\..\xbmc\input\windows\IRServerSuite.h">
      <Filter>input\windows</Filter>
    </ClInclude>
    <ClInclude Include="..\..\xbmc\input\windows\IrssMessage.h">
      <Filter>input\windows</Filter>
    </ClInclude>
    <ClInclude Include="..\..\xbmc\interfaces\http-api\HttpApi.h">
      <Filter>interfaces\http-api</Filter>
    </ClInclude>
    <ClInclude Include="..\..\xbmc\interfaces\http-api\XBMChttp.h">
      <Filter>interfaces\http-api</Filter>
    </ClInclude>
    <ClInclude Include="..\..\xbmc\interfaces\json-rpc\AudioLibrary.h">
      <Filter>interfaces\json-rpc</Filter>
    </ClInclude>
    <ClInclude Include="..\..\xbmc\interfaces\json-rpc\AVPlayerOperations.h">
      <Filter>interfaces\json-rpc</Filter>
    </ClInclude>
    <ClInclude Include="..\..\xbmc\interfaces\json-rpc\AVPlaylistOperations.h">
      <Filter>interfaces\json-rpc</Filter>
    </ClInclude>
    <ClInclude Include="..\..\xbmc\interfaces\json-rpc\FileItemHandler.h">
      <Filter>interfaces\json-rpc</Filter>
    </ClInclude>
    <ClInclude Include="..\..\xbmc\interfaces\json-rpc\FileOperations.h">
      <Filter>interfaces\json-rpc</Filter>
    </ClInclude>
    <ClInclude Include="..\..\xbmc\interfaces\json-rpc\IClient.h">
      <Filter>interfaces\json-rpc</Filter>
    </ClInclude>
    <ClInclude Include="..\..\xbmc\interfaces\json-rpc\ITransportLayer.h">
      <Filter>interfaces\json-rpc</Filter>
    </ClInclude>
    <ClInclude Include="..\..\xbmc\interfaces\json-rpc\JSONRPC.h">
      <Filter>interfaces\json-rpc</Filter>
    </ClInclude>
    <ClInclude Include="..\..\xbmc\interfaces\json-rpc\JSONUtils.h">
      <Filter>interfaces\json-rpc</Filter>
    </ClInclude>
    <ClInclude Include="..\..\xbmc\interfaces\json-rpc\PicturePlayerOperations.h">
      <Filter>interfaces\json-rpc</Filter>
    </ClInclude>
    <ClInclude Include="..\..\xbmc\interfaces\json-rpc\PlayerOperations.h">
      <Filter>interfaces\json-rpc</Filter>
    </ClInclude>
    <ClInclude Include="..\..\xbmc\interfaces\json-rpc\PlaylistOperations.h">
      <Filter>interfaces\json-rpc</Filter>
    </ClInclude>
    <ClInclude Include="..\..\xbmc\interfaces\json-rpc\SystemOperations.h">
      <Filter>interfaces\json-rpc</Filter>
    </ClInclude>
    <ClInclude Include="..\..\xbmc\interfaces\json-rpc\VideoLibrary.h">
      <Filter>interfaces\json-rpc</Filter>
    </ClInclude>
    <ClInclude Include="..\..\xbmc\interfaces\json-rpc\XBMCOperations.h">
      <Filter>interfaces\json-rpc</Filter>
    </ClInclude>
    <ClInclude Include="..\..\xbmc\interfaces\python\XBPython.h">
      <Filter>interfaces\python</Filter>
    </ClInclude>
    <ClInclude Include="..\..\xbmc\interfaces\python\XBPythonDll.h">
      <Filter>interfaces\python</Filter>
    </ClInclude>
    <ClInclude Include="..\..\xbmc\interfaces\python\XBPyThread.h">
      <Filter>interfaces\python</Filter>
    </ClInclude>
    <ClInclude Include="..\..\xbmc\music\dialogs\GUIDialogMusicInfo.h">
      <Filter>music\dialogs</Filter>
    </ClInclude>
    <ClInclude Include="..\..\xbmc\music\dialogs\GUIDialogMusicOSD.h">
      <Filter>music\dialogs</Filter>
    </ClInclude>
    <ClInclude Include="..\..\xbmc\music\dialogs\GUIDialogMusicOverlay.h">
      <Filter>music\dialogs</Filter>
    </ClInclude>
    <ClInclude Include="..\..\xbmc\music\dialogs\GUIDialogMusicScan.h">
      <Filter>music\dialogs</Filter>
    </ClInclude>
    <ClInclude Include="..\..\xbmc\music\dialogs\GUIDialogSongInfo.h">
      <Filter>music\dialogs</Filter>
    </ClInclude>
    <ClInclude Include="..\..\xbmc\music\dialogs\GUIDialogVisualisationPresetList.h">
      <Filter>music\dialogs</Filter>
    </ClInclude>
    <ClInclude Include="..\..\xbmc\music\infoscanner\MusicAlbumInfo.h">
      <Filter>music\infoscanner</Filter>
    </ClInclude>
    <ClInclude Include="..\..\xbmc\music\infoscanner\MusicArtistInfo.h">
      <Filter>music\infoscanner</Filter>
    </ClInclude>
    <ClInclude Include="..\..\xbmc\music\infoscanner\MusicInfoScanner.h">
      <Filter>music\infoscanner</Filter>
    </ClInclude>
    <ClInclude Include="..\..\xbmc\music\infoscanner\MusicInfoScraper.h">
      <Filter>music\infoscanner</Filter>
    </ClInclude>
    <ClInclude Include="..\..\xbmc\music\windows\GUIWindowMusicBase.h">
      <Filter>music\windows</Filter>
    </ClInclude>
    <ClInclude Include="..\..\xbmc\music\windows\GUIWindowMusicNav.h">
      <Filter>music\windows</Filter>
    </ClInclude>
    <ClInclude Include="..\..\xbmc\music\windows\GUIWindowMusicPlaylist.h">
      <Filter>music\windows</Filter>
    </ClInclude>
    <ClInclude Include="..\..\xbmc\music\windows\GUIWindowMusicPlaylistEditor.h">
      <Filter>music\windows</Filter>
    </ClInclude>
    <ClInclude Include="..\..\xbmc\music\windows\GUIWindowMusicSongs.h">
      <Filter>music\windows</Filter>
    </ClInclude>
    <ClInclude Include="..\..\xbmc\music\windows\GUIWindowVisualisation.h">
      <Filter>music\windows</Filter>
    </ClInclude>
    <ClInclude Include="..\..\xbmc\music\tags\APEv2Tag.h">
      <Filter>music\tags</Filter>
    </ClInclude>
    <ClInclude Include="..\..\xbmc\music\tags\DllLibapetag.h">
      <Filter>music\tags</Filter>
    </ClInclude>
    <ClInclude Include="..\..\xbmc\music\tags\DllLibid3tag.h">
      <Filter>music\tags</Filter>
    </ClInclude>
    <ClInclude Include="..\..\xbmc\music\tags\FlacTag.h">
      <Filter>music\tags</Filter>
    </ClInclude>
    <ClInclude Include="..\..\xbmc\music\tags\Id3Tag.h">
      <Filter>music\tags</Filter>
    </ClInclude>
    <ClInclude Include="..\..\xbmc\music\tags\id3v1genre.h">
      <Filter>music\tags</Filter>
    </ClInclude>
    <ClInclude Include="..\..\xbmc\music\tags\ImusicInfoTagLoader.h">
      <Filter>music\tags</Filter>
    </ClInclude>
    <ClInclude Include="..\..\xbmc\music\tags\MusicInfoTag.h">
      <Filter>music\tags</Filter>
    </ClInclude>
    <ClInclude Include="..\..\xbmc\music\tags\MusicInfoTagLoaderAAC.h">
      <Filter>music\tags</Filter>
    </ClInclude>
    <ClInclude Include="..\..\xbmc\music\tags\MusicInfoTagLoaderApe.h">
      <Filter>music\tags</Filter>
    </ClInclude>
    <ClInclude Include="..\..\xbmc\music\tags\MusicInfoTagLoaderASAP.h">
      <Filter>music\tags</Filter>
    </ClInclude>
    <ClInclude Include="..\..\xbmc\music\tags\MusicInfoTagLoaderCDDA.h">
      <Filter>music\tags</Filter>
    </ClInclude>
    <ClInclude Include="..\..\xbmc\music\tags\MusicInfoTagLoaderDatabase.h">
      <Filter>music\tags</Filter>
    </ClInclude>
    <ClInclude Include="..\..\xbmc\music\tags\MusicInfoTagLoaderFactory.h">
      <Filter>music\tags</Filter>
    </ClInclude>
    <ClInclude Include="..\..\xbmc\music\tags\MusicInfoTagLoaderFlac.h">
      <Filter>music\tags</Filter>
    </ClInclude>
    <ClInclude Include="..\..\xbmc\music\tags\MusicInfoTagLoaderMidi.h">
      <Filter>music\tags</Filter>
    </ClInclude>
    <ClInclude Include="..\..\xbmc\music\tags\MusicInfoTagLoaderMod.h">
      <Filter>music\tags</Filter>
    </ClInclude>
    <ClInclude Include="..\..\xbmc\music\tags\MusicInfoTagLoaderMP3.h">
      <Filter>music\tags</Filter>
    </ClInclude>
    <ClInclude Include="..\..\xbmc\music\tags\MusicInfoTagLoaderMP4.h">
      <Filter>music\tags</Filter>
    </ClInclude>
    <ClInclude Include="..\..\xbmc\music\tags\MusicInfoTagLoaderMPC.h">
      <Filter>music\tags</Filter>
    </ClInclude>
    <ClInclude Include="..\..\xbmc\music\tags\MusicInfoTagLoaderNSF.h">
      <Filter>music\tags</Filter>
    </ClInclude>
    <ClInclude Include="..\..\xbmc\music\tags\MusicInfoTagLoaderOgg.h">
      <Filter>music\tags</Filter>
    </ClInclude>
    <ClInclude Include="..\..\xbmc\music\tags\MusicInfoTagLoaderShn.h">
      <Filter>music\tags</Filter>
    </ClInclude>
    <ClInclude Include="..\..\xbmc\music\tags\MusicInfoTagLoaderSPC.h">
      <Filter>music\tags</Filter>
    </ClInclude>
    <ClInclude Include="..\..\xbmc\music\tags\MusicInfoTagLoaderWav.h">
      <Filter>music\tags</Filter>
    </ClInclude>
    <ClInclude Include="..\..\xbmc\music\tags\MusicInfoTagLoaderWavPack.h">
      <Filter>music\tags</Filter>
    </ClInclude>
    <ClInclude Include="..\..\xbmc\music\tags\MusicInfoTagLoaderWMA.h">
      <Filter>music\tags</Filter>
    </ClInclude>
    <ClInclude Include="..\..\xbmc\music\tags\MusicInfoTagLoaderYM.h">
      <Filter>music\tags</Filter>
    </ClInclude>
    <ClInclude Include="..\..\xbmc\music\tags\OggTag.h">
      <Filter>music\tags</Filter>
    </ClInclude>
    <ClInclude Include="..\..\xbmc\music\tags\Tag.h">
      <Filter>music\tags</Filter>
    </ClInclude>
    <ClInclude Include="..\..\xbmc\music\tags\VorbisTag.h">
      <Filter>music\tags</Filter>
    </ClInclude>
    <ClInclude Include="..\..\xbmc\network\cddb.h">
      <Filter>network</Filter>
    </ClInclude>
    <ClInclude Include="..\..\xbmc\network\DNSNameCache.h">
      <Filter>network</Filter>
    </ClInclude>
    <ClInclude Include="..\..\xbmc\network\EventClient.h">
      <Filter>network</Filter>
    </ClInclude>
    <ClInclude Include="..\..\xbmc\network\EventPacket.h">
      <Filter>network</Filter>
    </ClInclude>
    <ClInclude Include="..\..\xbmc\network\EventServer.h">
      <Filter>network</Filter>
    </ClInclude>
    <ClInclude Include="..\..\xbmc\network\GUIDialogAccessPoints.h">
      <Filter>network</Filter>
    </ClInclude>
    <ClInclude Include="..\..\xbmc\network\GUIDialogNetworkSetup.h">
      <Filter>network</Filter>
    </ClInclude>
    <ClInclude Include="..\..\xbmc\network\Network.h">
      <Filter>network</Filter>
    </ClInclude>
    <ClInclude Include="..\..\xbmc\network\Socket.h">
      <Filter>network</Filter>
    </ClInclude>
    <ClInclude Include="..\..\xbmc\network\TCPServer.h">
      <Filter>network</Filter>
    </ClInclude>
    <ClInclude Include="..\..\xbmc\network\UdpClient.h">
      <Filter>network</Filter>
    </ClInclude>
    <ClInclude Include="..\..\xbmc\network\UPnP.h">
      <Filter>network</Filter>
    </ClInclude>
    <ClInclude Include="..\..\xbmc\network\WebServer.h">
      <Filter>network</Filter>
    </ClInclude>
    <ClInclude Include="..\..\xbmc\network\Zeroconf.h">
      <Filter>network</Filter>
    </ClInclude>
    <ClInclude Include="..\..\xbmc\network\ZeroconfBrowser.h">
      <Filter>network</Filter>
    </ClInclude>
    <ClInclude Include="..\..\xbmc\network\libscrobbler\errors.h">
      <Filter>network\libscrobbler</Filter>
    </ClInclude>
    <ClInclude Include="..\..\xbmc\network\libscrobbler\lastfmscrobbler.h">
      <Filter>network\libscrobbler</Filter>
    </ClInclude>
    <ClInclude Include="..\..\xbmc\network\libscrobbler\librefmscrobbler.h">
      <Filter>network\libscrobbler</Filter>
    </ClInclude>
    <ClInclude Include="..\..\xbmc\network\libscrobbler\scrobbler.h">
      <Filter>network\libscrobbler</Filter>
    </ClInclude>
    <ClInclude Include="..\..\xbmc\network\windows\NetworkWin32.h">
      <Filter>network\windows</Filter>
    </ClInclude>
    <ClInclude Include="..\..\xbmc\pictures\DllImageLib.h">
      <Filter>pictures</Filter>
    </ClInclude>
    <ClInclude Include="..\..\xbmc\pictures\DllLibExif.h">
      <Filter>pictures</Filter>
    </ClInclude>
    <ClInclude Include="..\..\xbmc\pictures\GUIDialogPictureInfo.h">
      <Filter>pictures</Filter>
    </ClInclude>
    <ClInclude Include="..\..\xbmc\pictures\GUIViewStatePictures.h">
      <Filter>pictures</Filter>
    </ClInclude>
    <ClInclude Include="..\..\xbmc\pictures\GUIWindowPictures.h">
      <Filter>pictures</Filter>
    </ClInclude>
    <ClInclude Include="..\..\xbmc\pictures\GUIWindowSlideShow.h">
      <Filter>pictures</Filter>
    </ClInclude>
    <ClInclude Include="..\..\xbmc\pictures\Picture.h">
      <Filter>pictures</Filter>
    </ClInclude>
    <ClInclude Include="..\..\xbmc\pictures\PictureInfoLoader.h">
      <Filter>pictures</Filter>
    </ClInclude>
    <ClInclude Include="..\..\xbmc\pictures\PictureInfoTag.h">
      <Filter>pictures</Filter>
    </ClInclude>
    <ClInclude Include="..\..\xbmc\pictures\SlideShowPicture.h">
      <Filter>pictures</Filter>
    </ClInclude>
    <ClInclude Include="..\..\xbmc\playlists\PlayList.h">
      <Filter>playlists</Filter>
    </ClInclude>
    <ClInclude Include="..\..\xbmc\playlists\PlayListB4S.h">
      <Filter>playlists</Filter>
    </ClInclude>
    <ClInclude Include="..\..\xbmc\playlists\PlayListFactory.h">
      <Filter>playlists</Filter>
    </ClInclude>
    <ClInclude Include="..\..\xbmc\playlists\PlayListM3U.h">
      <Filter>playlists</Filter>
    </ClInclude>
    <ClInclude Include="..\..\xbmc\playlists\PlayListPLS.h">
      <Filter>playlists</Filter>
    </ClInclude>
    <ClInclude Include="..\..\xbmc\playlists\PlayListURL.h">
      <Filter>playlists</Filter>
    </ClInclude>
    <ClInclude Include="..\..\xbmc\playlists\PlayListWPL.h">
      <Filter>playlists</Filter>
    </ClInclude>
    <ClInclude Include="..\..\xbmc\playlists\PlayListXML.h">
      <Filter>playlists</Filter>
    </ClInclude>
    <ClInclude Include="..\..\xbmc\playlists\SmartPlayList.h">
      <Filter>playlists</Filter>
    </ClInclude>
    <ClInclude Include="..\..\xbmc\powermanagement\IPowerSyscall.h">
      <Filter>powermanagement</Filter>
    </ClInclude>
    <ClInclude Include="..\..\xbmc\powermanagement\PowerManager.h">
      <Filter>powermanagement</Filter>
    </ClInclude>
    <ClInclude Include="..\..\xbmc\powermanagement\windows\Win32PowerSyscall.h">
      <Filter>powermanagement\windows</Filter>
    </ClInclude>
    <ClInclude Include="..\..\xbmc\programs\GUIViewStatePrograms.h">
      <Filter>programs</Filter>
    </ClInclude>
    <ClInclude Include="..\..\xbmc\programs\GUIWindowPrograms.h">
      <Filter>programs</Filter>
    </ClInclude>
    <ClInclude Include="..\..\xbmc\programs\Shortcut.h">
      <Filter>programs</Filter>
    </ClInclude>
    <ClInclude Include="..\..\xbmc\rendering\RenderSystem.h">
      <Filter>rendering</Filter>
    </ClInclude>
    <ClInclude Include="..\..\xbmc\rendering\dx\GUIWindowTestPatternDX.h">
      <Filter>rendering\dx</Filter>
    </ClInclude>
    <ClInclude Include="..\..\xbmc\rendering\dx\RenderSystemDX.h">
      <Filter>rendering\dx</Filter>
    </ClInclude>
    <ClInclude Include="..\..\xbmc\rendering\gl\GUIWindowTestPatternGL.h">
      <Filter>rendering\gl</Filter>
    </ClInclude>
    <ClInclude Include="..\..\xbmc\rendering\gl\RenderSystemGL.h">
      <Filter>rendering\gl</Filter>
    </ClInclude>
    <ClInclude Include="..\..\xbmc\settings\AdvancedSettings.h">
      <Filter>settings</Filter>
    </ClInclude>
    <ClInclude Include="..\..\xbmc\settings\GUIDialogContentSettings.h">
      <Filter>settings</Filter>
    </ClInclude>
    <ClInclude Include="..\..\xbmc\settings\GUIDialogLockSettings.h">
      <Filter>settings</Filter>
    </ClInclude>
    <ClInclude Include="..\..\xbmc\settings\GUIDialogProfileSettings.h">
      <Filter>settings</Filter>
    </ClInclude>
    <ClInclude Include="..\..\xbmc\settings\GUIDialogSettings.h">
      <Filter>settings</Filter>
    </ClInclude>
    <ClInclude Include="..\..\xbmc\settings\GUISettings.h">
      <Filter>settings</Filter>
    </ClInclude>
    <ClInclude Include="..\..\xbmc\settings\GUIWindowSettings.h">
      <Filter>settings</Filter>
    </ClInclude>
    <ClInclude Include="..\..\xbmc\settings\GUIWindowSettingsCategory.h">
      <Filter>settings</Filter>
    </ClInclude>
    <ClInclude Include="..\..\xbmc\settings\GUIWindowSettingsProfile.h">
      <Filter>settings</Filter>
    </ClInclude>
    <ClInclude Include="..\..\xbmc\settings\GUIWindowSettingsScreenCalibration.h">
      <Filter>settings</Filter>
    </ClInclude>
    <ClInclude Include="..\..\xbmc\settings\GUIWindowTestPattern.h">
      <Filter>settings</Filter>
    </ClInclude>
    <ClInclude Include="..\..\xbmc\settings\Profile.h">
      <Filter>settings</Filter>
    </ClInclude>
    <ClInclude Include="..\..\xbmc\settings\Settings.h">
      <Filter>settings</Filter>
    </ClInclude>
    <ClInclude Include="..\..\xbmc\settings\SettingsControls.h">
      <Filter>settings</Filter>
    </ClInclude>
    <ClInclude Include="..\..\xbmc\settings\VideoSettings.h">
      <Filter>settings</Filter>
    </ClInclude>
    <ClInclude Include="..\..\xbmc\storage\AutorunMediaJob.h">
      <Filter>storage</Filter>
    </ClInclude>
    <ClInclude Include="..\..\xbmc\storage\cdioSupport.h">
      <Filter>storage</Filter>
    </ClInclude>
    <ClInclude Include="..\..\xbmc\storage\IoSupport.h">
      <Filter>storage</Filter>
    </ClInclude>
    <ClInclude Include="..\..\xbmc\storage\IStorageProvider.h">
      <Filter>storage</Filter>
    </ClInclude>
    <ClInclude Include="..\..\xbmc\storage\MediaManager.h">
      <Filter>storage</Filter>
    </ClInclude>
    <ClInclude Include="..\..\xbmc\storage\windows\Win32StorageProvider.h">
      <Filter>storage\windows</Filter>
    </ClInclude>
    <ClInclude Include="..\..\xbmc\threads\Atomics.h">
      <Filter>threads</Filter>
    </ClInclude>
    <ClInclude Include="..\..\xbmc\threads\CriticalSection.h">
      <Filter>threads</Filter>
    </ClInclude>
    <ClInclude Include="..\..\xbmc\threads\Event.h">
      <Filter>threads</Filter>
    </ClInclude>
    <ClInclude Include="..\..\xbmc\threads\LockFree.h">
      <Filter>threads</Filter>
    </ClInclude>
    <ClInclude Include="..\..\xbmc\threads\Mutex.h">
      <Filter>threads</Filter>
    </ClInclude>
    <ClInclude Include="..\..\xbmc\threads\SharedSection.h">
      <Filter>threads</Filter>
    </ClInclude>
    <ClInclude Include="..\..\xbmc\threads\SingleLock.h">
      <Filter>threads</Filter>
    </ClInclude>
    <ClInclude Include="..\..\xbmc\threads\Thread.h">
      <Filter>threads</Filter>
    </ClInclude>
    <ClInclude Include="..\..\xbmc\utils\AlarmClock.h">
      <Filter>utils</Filter>
    </ClInclude>
    <ClInclude Include="..\..\xbmc\utils\AliasShortcutUtils.h">
      <Filter>utils</Filter>
    </ClInclude>
    <ClInclude Include="..\..\xbmc\utils\Archive.h">
      <Filter>utils</Filter>
    </ClInclude>
    <ClInclude Include="..\..\xbmc\utils\AsyncFileCopy.h">
      <Filter>utils</Filter>
    </ClInclude>
    <ClInclude Include="..\..\xbmc\utils\AutoPtrHandle.h">
      <Filter>utils</Filter>
    </ClInclude>
    <ClInclude Include="..\..\xbmc\utils\BitstreamStats.h">
      <Filter>utils</Filter>
    </ClInclude>
    <ClInclude Include="..\..\xbmc\utils\CharsetConverter.h">
      <Filter>utils</Filter>
    </ClInclude>
    <ClInclude Include="..\..\xbmc\utils\CPUInfo.h">
      <Filter>utils</Filter>
    </ClInclude>
    <ClInclude Include="..\..\xbmc\utils\Crc32.h">
      <Filter>utils</Filter>
    </ClInclude>
    <ClInclude Include="..\..\xbmc\utils\DownloadQueue.h">
      <Filter>utils</Filter>
    </ClInclude>
    <ClInclude Include="..\..\xbmc\utils\DownloadQueueManager.h">
      <Filter>utils</Filter>
    </ClInclude>
    <ClInclude Include="..\..\xbmc\utils\EndianSwap.h">
      <Filter>utils</Filter>
    </ClInclude>
    <ClInclude Include="..\..\xbmc\utils\Fanart.h">
      <Filter>utils</Filter>
    </ClInclude>
    <ClInclude Include="..\..\xbmc\utils\fft.h">
      <Filter>utils</Filter>
    </ClInclude>
    <ClInclude Include="..\..\xbmc\utils\FileOperationJob.h">
      <Filter>utils</Filter>
    </ClInclude>
    <ClInclude Include="..\..\xbmc\utils\FileUtils.h">
      <Filter>utils</Filter>
    </ClInclude>
    <ClInclude Include="..\..\xbmc\utils\fstrcmp.h">
      <Filter>utils</Filter>
    </ClInclude>
    <ClInclude Include="..\..\xbmc\utils\HTMLTable.h">
      <Filter>utils</Filter>
    </ClInclude>
    <ClInclude Include="..\..\xbmc\utils\HTMLUtil.h">
      <Filter>utils</Filter>
    </ClInclude>
    <ClInclude Include="..\..\xbmc\utils\HttpHeader.h">
      <Filter>utils</Filter>
    </ClInclude>
    <ClInclude Include="..\..\xbmc\utils\InfoLoader.h">
      <Filter>utils</Filter>
    </ClInclude>
    <ClInclude Include="..\..\xbmc\utils\ISerializable.h">
      <Filter>utils</Filter>
    </ClInclude>
    <ClInclude Include="..\..\xbmc\utils\Job.h">
      <Filter>utils</Filter>
    </ClInclude>
    <ClInclude Include="..\..\xbmc\utils\JobManager.h">
      <Filter>utils</Filter>
    </ClInclude>
    <ClInclude Include="..\..\xbmc\utils\LabelFormatter.h">
      <Filter>utils</Filter>
    </ClInclude>
    <ClInclude Include="..\..\xbmc\utils\LCD.h">
      <Filter>utils</Filter>
    </ClInclude>
    <ClInclude Include="..\..\xbmc\utils\log.h">
      <Filter>utils</Filter>
    </ClInclude>
    <ClInclude Include="..\..\xbmc\utils\MathUtils.h">
      <Filter>utils</Filter>
    </ClInclude>
    <ClInclude Include="..\..\xbmc\utils\md5.h">
      <Filter>utils</Filter>
    </ClInclude>
    <ClInclude Include="..\..\xbmc\utils\PCMAmplifier.h">
      <Filter>utils</Filter>
    </ClInclude>
    <ClInclude Include="..\..\xbmc\utils\PerformanceSample.h">
      <Filter>utils</Filter>
    </ClInclude>
    <ClInclude Include="..\..\xbmc\utils\PerformanceStats.h">
      <Filter>utils</Filter>
    </ClInclude>
    <ClInclude Include="..\..\xbmc\utils\RegExp.h">
      <Filter>utils</Filter>
    </ClInclude>
    <ClInclude Include="..\..\xbmc\utils\RingBuffer.h">
      <Filter>utils</Filter>
    </ClInclude>
    <ClInclude Include="..\..\xbmc\utils\RssReader.h">
      <Filter>utils</Filter>
    </ClInclude>
    <ClInclude Include="..\..\xbmc\utils\SaveFileStateJob.h">
      <Filter>utils</Filter>
    </ClInclude>
    <ClInclude Include="..\..\xbmc\utils\ScraperParser.h">
      <Filter>utils</Filter>
    </ClInclude>
    <ClInclude Include="..\..\xbmc\utils\ScraperUrl.h">
      <Filter>utils</Filter>
    </ClInclude>
    <ClInclude Include="..\..\xbmc\utils\Splash.h">
      <Filter>utils</Filter>
    </ClInclude>
    <ClInclude Include="..\..\xbmc\utils\StdString.h">
      <Filter>utils</Filter>
    </ClInclude>
    <ClInclude Include="..\..\xbmc\utils\Stopwatch.h">
      <Filter>utils</Filter>
    </ClInclude>
    <ClInclude Include="..\..\xbmc\utils\StreamDetails.h">
      <Filter>utils</Filter>
    </ClInclude>
    <ClInclude Include="..\..\xbmc\utils\StringUtils.h">
      <Filter>utils</Filter>
    </ClInclude>
    <ClInclude Include="..\..\xbmc\utils\SystemInfo.h">
      <Filter>utils</Filter>
    </ClInclude>
    <ClInclude Include="..\..\xbmc\utils\TimeUtils.h">
      <Filter>utils</Filter>
    </ClInclude>
    <ClInclude Include="..\..\xbmc\utils\TuxBoxUtil.h">
      <Filter>utils</Filter>
    </ClInclude>
    <ClInclude Include="..\..\xbmc\utils\URIUtils.h">
      <Filter>utils</Filter>
    </ClInclude>
    <ClInclude Include="..\..\xbmc\utils\Variant.h">
      <Filter>utils</Filter>
    </ClInclude>
    <ClInclude Include="..\..\xbmc\utils\Weather.h">
      <Filter>utils</Filter>
    </ClInclude>
    <ClInclude Include="..\..\xbmc\utils\Win32Exception.h">
      <Filter>utils</Filter>
    </ClInclude>
    <ClInclude Include="..\..\xbmc\utils\XMLUtils.h">
      <Filter>utils</Filter>
    </ClInclude>
    <ClInclude Include="..\..\xbmc\video\Bookmark.h">
      <Filter>video</Filter>
    </ClInclude>
    <ClInclude Include="..\..\xbmc\video\GUIViewStateVideo.h">
      <Filter>video</Filter>
    </ClInclude>
    <ClInclude Include="..\..\xbmc\video\Teletext.h">
      <Filter>video</Filter>
    </ClInclude>
    <ClInclude Include="..\..\xbmc\video\TeletextDefines.h">
      <Filter>video</Filter>
    </ClInclude>
    <ClInclude Include="..\..\xbmc\video\VideoInfoDownloader.h">
      <Filter>video</Filter>
    </ClInclude>
    <ClInclude Include="..\..\xbmc\video\VideoInfoScanner.h">
      <Filter>video</Filter>
    </ClInclude>
    <ClInclude Include="..\..\xbmc\video\VideoInfoTag.h">
      <Filter>video</Filter>
    </ClInclude>
    <ClInclude Include="..\..\xbmc\video\VideoReferenceClock.h">
      <Filter>video</Filter>
    </ClInclude>
    <ClInclude Include="..\..\xbmc\video\dialogs\GUIDialogAudioSubtitleSettings.h">
      <Filter>video\dialogs</Filter>
    </ClInclude>
    <ClInclude Include="..\..\xbmc\video\dialogs\GUIDialogFileStacking.h">
      <Filter>video\dialogs</Filter>
    </ClInclude>
    <ClInclude Include="..\..\xbmc\video\dialogs\GUIDialogFullScreenInfo.h">
      <Filter>video\dialogs</Filter>
    </ClInclude>
    <ClInclude Include="..\..\xbmc\video\dialogs\GUIDialogTeletext.h">
      <Filter>video\dialogs</Filter>
    </ClInclude>
    <ClInclude Include="..\..\xbmc\video\dialogs\GUIDialogVideoBookmarks.h">
      <Filter>video\dialogs</Filter>
    </ClInclude>
    <ClInclude Include="..\..\xbmc\video\dialogs\GUIDialogVideoInfo.h">
      <Filter>video\dialogs</Filter>
    </ClInclude>
    <ClInclude Include="..\..\xbmc\video\dialogs\GUIDialogVideoOSD.h">
      <Filter>video\dialogs</Filter>
    </ClInclude>
    <ClInclude Include="..\..\xbmc\video\dialogs\GUIDialogVideoOverlay.h">
      <Filter>video\dialogs</Filter>
    </ClInclude>
    <ClInclude Include="..\..\xbmc\video\dialogs\GUIDialogVideoScan.h">
      <Filter>video\dialogs</Filter>
    </ClInclude>
    <ClInclude Include="..\..\xbmc\video\dialogs\GUIDialogVideoSettings.h">
      <Filter>video\dialogs</Filter>
    </ClInclude>
    <ClInclude Include="..\..\xbmc\video\windows\GUIWindowFullScreen.h">
      <Filter>video\windows</Filter>
    </ClInclude>
    <ClInclude Include="..\..\xbmc\video\windows\GUIWindowVideoBase.h">
      <Filter>video\windows</Filter>
    </ClInclude>
    <ClInclude Include="..\..\xbmc\video\windows\GUIWindowVideoNav.h">
      <Filter>video\windows</Filter>
    </ClInclude>
    <ClInclude Include="..\..\xbmc\video\windows\GUIWindowVideoPlaylist.h">
      <Filter>video\windows</Filter>
    </ClInclude>
    <ClInclude Include="..\..\xbmc\windowing\WindowingFactory.h">
      <Filter>windowing</Filter>
    </ClInclude>
    <ClInclude Include="..\..\xbmc\windowing\WinEvents.h">
      <Filter>windowing</Filter>
    </ClInclude>
    <ClInclude Include="..\..\xbmc\windowing\WinEventsSDL.h">
      <Filter>windowing</Filter>
    </ClInclude>
    <ClInclude Include="..\..\xbmc\windowing\WinSystem.h">
      <Filter>windowing</Filter>
    </ClInclude>
    <ClInclude Include="..\..\xbmc\windowing\XBMC_events.h">
      <Filter>windowing</Filter>
    </ClInclude>
    <ClInclude Include="..\..\xbmc\windowing\windows\WinEventsWin32.h">
      <Filter>windowing\windows</Filter>
    </ClInclude>
    <ClInclude Include="..\..\xbmc\windowing\windows\WinSystemWin32.h">
      <Filter>windowing\windows</Filter>
    </ClInclude>
    <ClInclude Include="..\..\xbmc\windowing\windows\WinSystemWin32DX.h">
      <Filter>windowing\windows</Filter>
    </ClInclude>
    <ClInclude Include="..\..\xbmc\windowing\windows\WinSystemWin32GL.h">
      <Filter>windowing\windows</Filter>
    </ClInclude>
    <ClInclude Include="..\..\lib\tinyXML\tinystr.h">
      <Filter>libs\tinyxml</Filter>
    </ClInclude>
    <ClInclude Include="..\..\lib\tinyXML\tinyxml.h">
      <Filter>libs\tinyxml</Filter>
    </ClInclude>
    <ClInclude Include="..\..\xbmc\addons\GUIViewStateAddonBrowser.h">
      <Filter>addons</Filter>
    </ClInclude>
    <ClInclude Include="..\..\xbmc\addons\GUIWindowAddonBrowser.h">
      <Filter>addons</Filter>
    </ClInclude>
    <ClInclude Include="..\..\xbmc\interfaces\python\xbmcmodule\action.h">
      <Filter>interfaces\python\xbmcmodule</Filter>
    </ClInclude>
    <ClInclude Include="..\..\xbmc\interfaces\python\xbmcmodule\control.h">
      <Filter>interfaces\python\xbmcmodule</Filter>
    </ClInclude>
    <ClInclude Include="..\..\xbmc\interfaces\python\xbmcmodule\dialog.h">
      <Filter>interfaces\python\xbmcmodule</Filter>
    </ClInclude>
    <ClInclude Include="..\..\xbmc\interfaces\python\xbmcmodule\GUIPythonWindow.h">
      <Filter>interfaces\python\xbmcmodule</Filter>
    </ClInclude>
    <ClInclude Include="..\..\xbmc\interfaces\python\xbmcmodule\GUIPythonWindowDialog.h">
      <Filter>interfaces\python\xbmcmodule</Filter>
    </ClInclude>
    <ClInclude Include="..\..\xbmc\interfaces\python\xbmcmodule\GUIPythonWindowXML.h">
      <Filter>interfaces\python\xbmcmodule</Filter>
    </ClInclude>
    <ClInclude Include="..\..\xbmc\interfaces\python\xbmcmodule\GUIPythonWindowXMLDialog.h">
      <Filter>interfaces\python\xbmcmodule</Filter>
    </ClInclude>
    <ClInclude Include="..\..\xbmc\interfaces\python\xbmcmodule\infotagmusic.h">
      <Filter>interfaces\python\xbmcmodule</Filter>
    </ClInclude>
    <ClInclude Include="..\..\xbmc\interfaces\python\xbmcmodule\infotagvideo.h">
      <Filter>interfaces\python\xbmcmodule</Filter>
    </ClInclude>
    <ClInclude Include="..\..\xbmc\interfaces\python\xbmcmodule\keyboard.h">
      <Filter>interfaces\python\xbmcmodule</Filter>
    </ClInclude>
    <ClInclude Include="..\..\xbmc\interfaces\python\xbmcmodule\listitem.h">
      <Filter>interfaces\python\xbmcmodule</Filter>
    </ClInclude>
    <ClInclude Include="..\..\xbmc\interfaces\python\xbmcmodule\player.h">
      <Filter>interfaces\python\xbmcmodule</Filter>
    </ClInclude>
    <ClInclude Include="..\..\xbmc\interfaces\python\xbmcmodule\pyjsonrpc.h">
      <Filter>interfaces\python\xbmcmodule</Filter>
    </ClInclude>
    <ClInclude Include="..\..\xbmc\interfaces\python\xbmcmodule\pyplaylist.h">
      <Filter>interfaces\python\xbmcmodule</Filter>
    </ClInclude>
    <ClInclude Include="..\..\xbmc\interfaces\python\xbmcmodule\PythonAddon.h">
      <Filter>interfaces\python\xbmcmodule</Filter>
    </ClInclude>
    <ClInclude Include="..\..\xbmc\interfaces\python\xbmcmodule\PythonPlayer.h">
      <Filter>interfaces\python\xbmcmodule</Filter>
    </ClInclude>
    <ClInclude Include="..\..\xbmc\interfaces\python\xbmcmodule\pyutil.h">
      <Filter>interfaces\python\xbmcmodule</Filter>
    </ClInclude>
    <ClInclude Include="..\..\xbmc\interfaces\python\xbmcmodule\window.h">
      <Filter>interfaces\python\xbmcmodule</Filter>
    </ClInclude>
    <ClInclude Include="..\..\xbmc\interfaces\python\xbmcmodule\winxml.h">
      <Filter>interfaces\python\xbmcmodule</Filter>
    </ClInclude>
    <ClInclude Include="..\..\xbmc\utils\ssrc.h">
      <Filter>cores</Filter>
    </ClInclude>
    <ClInclude Include="..\..\xbmc\dialogs\GUIDialogCache.h">
      <Filter>dialogs</Filter>
    </ClInclude>
    <ClInclude Include="..\..\xbmc\interfaces\Builtins.h">
      <Filter>interfaces</Filter>
    </ClInclude>
    <ClInclude Include="..\..\xbmc\interfaces\IAnnouncer.h">
      <Filter>interfaces</Filter>
    </ClInclude>
    <ClInclude Include="..\..\xbmc\interfaces\AnnouncementManager.h">
      <Filter>interfaces</Filter>
    </ClInclude>
    <ClInclude Include="..\..\xbmc\powermanagement\DPMSSupport.h">
      <Filter>powermanagement</Filter>
    </ClInclude>
    <ClInclude Include="..\..\xbmc\windows\GUIMediaWindow.h">
      <Filter>windows</Filter>
    </ClInclude>
    <ClInclude Include="..\..\xbmc\windows\GUIWindowFileManager.h">
      <Filter>windows</Filter>
    </ClInclude>
    <ClInclude Include="..\..\xbmc\windows\GUIWindowHome.h">
      <Filter>windows</Filter>
    </ClInclude>
    <ClInclude Include="..\..\xbmc\windows\GUIWindowLoginScreen.h">
      <Filter>windows</Filter>
    </ClInclude>
    <ClInclude Include="..\..\xbmc\windows\GUIWindowPointer.h">
      <Filter>windows</Filter>
    </ClInclude>
    <ClInclude Include="..\..\xbmc\windows\GUIWindowScreensaver.h">
      <Filter>windows</Filter>
    </ClInclude>
    <ClInclude Include="..\..\xbmc\windows\GUIWindowStartup.h">
      <Filter>windows</Filter>
    </ClInclude>
    <ClInclude Include="..\..\xbmc\windows\GUIWindowSystemInfo.h">
      <Filter>windows</Filter>
    </ClInclude>
    <ClInclude Include="..\..\xbmc\windows\GUIWindowWeather.h">
      <Filter>windows</Filter>
    </ClInclude>
    <ClInclude Include="..\..\xbmc\utils\LangCodeExpander.h">
      <Filter>utils</Filter>
    </ClInclude>
    <ClInclude Include="..\..\xbmc\FileSystem\udf25.h">
      <Filter>filesystem</Filter>
    </ClInclude>
    <ClInclude Include="..\..\xbmc\FileSystem\UDFDirectory.h">
      <Filter>filesystem</Filter>
    </ClInclude>
    <ClInclude Include="..\..\xbmc\FileSystem\FileUDF.h">
      <Filter>filesystem</Filter>
    </ClInclude>
    <ClInclude Include="..\..\xbmc\ApplicationMessenger.h">
      <Filter>utils</Filter>
    </ClInclude>
    <ClInclude Include="..\..\xbmc\Autorun.h">
      <Filter>utils</Filter>
    </ClInclude>
    <ClInclude Include="..\..\xbmc\AutoSwitch.h">
      <Filter>utils</Filter>
    </ClInclude>
    <ClInclude Include="..\..\xbmc\pictures\PictureThumbLoader.h">
      <Filter>BackgroundLoaders</Filter>
    </ClInclude>
    <ClInclude Include="..\..\xbmc\BackgroundInfoLoader.h">
      <Filter>BackgroundLoaders</Filter>
    </ClInclude>
    <ClInclude Include="..\..\xbmc\ThumbLoader.h">
      <Filter>BackgroundLoaders</Filter>
    </ClInclude>
    <ClInclude Include="..\..\xbmc\CueDocument.h">
      <Filter>utils</Filter>
    </ClInclude>
    <ClInclude Include="..\..\xbmc\DateTime.h">
      <Filter>utils</Filter>
    </ClInclude>
    <ClInclude Include="..\..\xbmc\DynamicDll.h">
      <Filter>utils</Filter>
    </ClInclude>
    <ClInclude Include="..\..\xbmc\Favourites.h">
      <Filter>utils</Filter>
    </ClInclude>
    <ClInclude Include="..\..\xbmc\FileItem.h">
      <Filter>utils</Filter>
    </ClInclude>
    <ClInclude Include="..\..\xbmc\GUIInfoManager.h">
      <Filter>utils</Filter>
    </ClInclude>
    <ClInclude Include="..\..\xbmc\GUIPassword.h">
      <Filter>utils</Filter>
    </ClInclude>
    <ClInclude Include="..\..\xbmc\GUILargeTextureManager.h">
      <Filter>windows</Filter>
    </ClInclude>
    <ClInclude Include="..\..\xbmc\GUIViewControl.h">
      <Filter>windows</Filter>
    </ClInclude>
    <ClInclude Include="..\..\xbmc\GUIViewState.h">
      <Filter>windows</Filter>
    </ClInclude>
    <ClInclude Include="..\..\xbmc\LangInfo.h">
      <Filter>utils</Filter>
    </ClInclude>
    <ClInclude Include="..\..\xbmc\MediaSource.h">
      <Filter>utils</Filter>
    </ClInclude>
    <ClInclude Include="..\..\xbmc\Util.h">
      <Filter>utils</Filter>
    </ClInclude>
    <ClInclude Include="..\..\xbmc\URL.h">
      <Filter>utils</Filter>
    </ClInclude>
    <ClInclude Include="..\..\xbmc\NfoFile.h">
      <Filter>utils</Filter>
    </ClInclude>
    <ClInclude Include="..\..\xbmc\PasswordManager.h">
      <Filter>utils</Filter>
    </ClInclude>
    <ClInclude Include="..\..\xbmc\PartyModeManager.h">
      <Filter>utils</Filter>
    </ClInclude>
    <ClInclude Include="..\..\xbmc\PlayListPlayer.h">
      <Filter>playlists</Filter>
    </ClInclude>
    <ClInclude Include="..\..\xbmc\SectionLoader.h">
      <Filter>utils</Filter>
    </ClInclude>
    <ClInclude Include="..\..\xbmc\SortFileItem.h">
      <Filter>utils</Filter>
    </ClInclude>
    <ClInclude Include="..\..\xbmc\TextureCache.h">
      <Filter>utils</Filter>
    </ClInclude>
    <ClInclude Include="..\..\xbmc\Temperature.h">
      <Filter>utils</Filter>
    </ClInclude>
    <ClInclude Include="..\..\xbmc\TextureDatabase.h">
      <Filter>utils</Filter>
    </ClInclude>
    <ClInclude Include="..\..\xbmc\ThumbnailCache.h">
      <Filter>utils</Filter>
    </ClInclude>
    <ClInclude Include="..\..\xbmc\dbwrappers\sqlitedataset.h">
      <Filter>libs\sqlite</Filter>
    </ClInclude>
    <ClInclude Include="..\..\xbmc\dbwrappers\mysqldataset.h">
      <Filter>libs\mysql</Filter>
    </ClInclude>
    <ClInclude Include="..\..\xbmc\addons\AddonDatabase.h">
      <Filter>database</Filter>
    </ClInclude>
    <ClInclude Include="..\..\xbmc\music\MusicDatabase.h">
      <Filter>database</Filter>
    </ClInclude>
    <ClInclude Include="..\..\xbmc\ViewDatabase.h">
      <Filter>database</Filter>
    </ClInclude>
    <ClInclude Include="..\..\xbmc\video\VideoDatabase.h">
      <Filter>database</Filter>
    </ClInclude>
    <ClInclude Include="..\..\xbmc\programs\ProgramDatabase.h">
      <Filter>database</Filter>
    </ClInclude>
    <ClInclude Include="..\..\xbmc\IProgressCallback.h">
      <Filter>utils</Filter>
    </ClInclude>
    <ClInclude Include="..\..\xbmc\ViewState.h">
      <Filter>windows</Filter>
    </ClInclude>
    <ClInclude Include="..\..\xbmc\XBApplicationEx.h">
      <Filter>utils</Filter>
    </ClInclude>
    <ClInclude Include="..\..\xbmc\guilib\GUIFontTTF.h">
      <Filter>guilib\Rendering\Base</Filter>
    </ClInclude>
    <ClInclude Include="..\..\xbmc\guilib\GUITexture.h">
      <Filter>guilib\Rendering\Base</Filter>
    </ClInclude>
    <ClInclude Include="..\..\xbmc\guilib\Texture.h">
      <Filter>guilib\Rendering\Base</Filter>
    </ClInclude>
    <ClInclude Include="..\..\xbmc\guilib\TextureManager.h">
      <Filter>guilib\Rendering\Base</Filter>
    </ClInclude>
    <ClInclude Include="..\..\xbmc\guilib\GUIFontTTFDX.h">
      <Filter>guilib\Rendering\DX</Filter>
    </ClInclude>
    <ClInclude Include="..\..\xbmc\guilib\GUITextureD3D.h">
      <Filter>guilib\Rendering\DX</Filter>
    </ClInclude>
    <ClInclude Include="..\..\xbmc\guilib\TextureDX.h">
      <Filter>guilib\Rendering\DX</Filter>
    </ClInclude>
    <ClInclude Include="..\..\xbmc\guilib\GUIFontTTFGL.h">
      <Filter>guilib\Rendering\GL</Filter>
    </ClInclude>
    <ClInclude Include="..\..\xbmc\guilib\GUITextureGL.h">
      <Filter>guilib\Rendering\GL</Filter>
    </ClInclude>
    <ClInclude Include="..\..\xbmc\guilib\GUITextureGLES.h">
      <Filter>guilib\Rendering\GL</Filter>
    </ClInclude>
    <ClInclude Include="..\..\xbmc\guilib\TextureGL.h">
      <Filter>guilib\Rendering\GL</Filter>
    </ClInclude>
    <ClInclude Include="..\..\xbmc\guilib\GraphicContext.h">
      <Filter>guilib\Rendering\Base</Filter>
    </ClInclude>
    <ClInclude Include="..\..\xbmc\GUIUserMessages.h">
      <Filter>utils</Filter>
    </ClInclude>
    <ClInclude Include="..\..\xbmc\addons\AddonInstaller.h">
      <Filter>addons</Filter>
    </ClInclude>
    <ClInclude Include="..\..\lib\ffmpeg\include-xbmc-win32\libavutil\avconfig.h">
      <Filter>cores\dvdplayer\DVDHeaders</Filter>
    </ClInclude>
    <ClInclude Include="..\..\xbmc\utils\GLUtils.h">
      <Filter>utils</Filter>
    </ClInclude>
    <ClInclude Include="..\..\xbmc\win32\stdio_utf8.h">
      <Filter>win32</Filter>
    </ClInclude>
    <ClInclude Include="..\..\xbmc\win32\stat_utf8.h">
      <Filter>win32</Filter>
    </ClInclude>
    <ClInclude Include="..\..\xbmc\cores\VideoRenderers\RenderCapture.h">
      <Filter>cores\VideoRenderers</Filter>
    </ClInclude>
    <ClInclude Include="..\..\xbmc\utils\GlobalsHandling.h">
      <Filter>utils</Filter>
    </ClInclude>
    <ClInclude Include="..\..\xbmc\filesystem\CacheCircular.h">
      <Filter>filesystem</Filter>
    </ClInclude>
    <ClInclude Include="..\..\xbmc\dialogs\GUIDialogPlayEject.h">
      <Filter>dialogs</Filter>
    </ClInclude>
    <ClInclude Include="..\..\xbmc\interfaces\json-rpc\JSONServiceDescription.h">
      <Filter>interfaces\json-rpc</Filter>
    </ClInclude>
    <ClInclude Include="..\..\xbmc\interfaces\json-rpc\ServiceDescription.h">
      <Filter>interfaces\json-rpc</Filter>
    </ClInclude>
  </ItemGroup>
  <ItemGroup>
    <None Include="..\..\xbmc\win32\XBMC.ico">
      <Filter>win32</Filter>
    </None>
  </ItemGroup>
  <ItemGroup>
    <ResourceCompile Include="..\..\xbmc\win32\XBMC_PC.rc">
      <Filter>win32</Filter>
    </ResourceCompile>
  </ItemGroup>
  <ItemGroup>
    <CustomBuild Include="..\..\xbmc\win32\PlatformInclude.h">
      <Filter>win32</Filter>
    </CustomBuild>
  </ItemGroup>
</Project><|MERGE_RESOLUTION|>--- conflicted
+++ resolved
@@ -2453,13 +2453,10 @@
     <ClCompile Include="..\..\xbmc\dialogs\GUIDialogPlayEject.cpp">
       <Filter>dialogs</Filter>
     </ClCompile>
-<<<<<<< HEAD
     <ClCompile Include="..\..\xbmc\filesystem\CacheCircular.cpp" />
-=======
     <ClCompile Include="..\..\xbmc\interfaces\json-rpc\JSONServiceDescription.cpp">
       <Filter>interfaces\json-rpc</Filter>
     </ClCompile>
->>>>>>> b99fe5be
   </ItemGroup>
   <ItemGroup>
     <ClInclude Include="..\..\xbmc\win32\pch.h">
